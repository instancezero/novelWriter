# novelWriter ChangeLog

<<<<<<< HEAD
## Version 0.7 RC1 [2020-xx-xx]

**User Interface**

* The back-references list now shows references to any tag in the open document, not just the first tag. Issue #227, PR #234.
* Clicking a tag now tries to scroll to the header where the tag is set. The index needed a couple of minor changes for this feature, so this will invalidate the old index for a project, and require a new to be built. This is done automatically. PR #234.
* Moved the Close button on the "Build Novel project" dialog to the area with the other buttons since we anyway increased the size of that area. PR #256.

**Project Structure**

* The project folder structure has been simplified and cleaned up. We also now freeze the main entry values in the main XML file. The XML file is now given version 1.1, and no further core changes to its structure will be made without bumping this version. We're also locking it to only be opened by version 0.7 or later. An old project file is converted on first open. PR #253.

**Other Changes**

* Dropped the usage of .bak copies of document files. This was the old method to ensure the document data was written successfully, but it uses twice the storage space. Instead, writing via a temp file is the safe way to save files. PR #248.
=======
## Version 0.6.4 [2020-xx-xx]

**User Interface**

* Updated the unit for Preferences > Editor > Big document limit from `kb` to `kb`. Issue #258, PR #260.
>>>>>>> 5fe521d2


## Version 0.6.3 [2020-05-28]

**Bugfixes**

* It was possible to have the backup folder set to the same folder as the project, resulting in an infinite loop when `make_archive` was building the zip file. This crash of paths is now checked for before moving to the archive step. Issue #240, PR #241.
* Fixed an issue with the Build Novel Project tool on Ubuntu 16.04 LTS where the dialog wouldn't open. Issue #243, PR #246.

**User Interface**

* Renamed the "Generate Preview" button on the "Build Novel Project" tool to "Build Novel Project". You must actually click this to be able to export or print. Issue #237, PR #238.
* Added font family and font size selectors to the "Build Novel Project" tool. You may want a different print font than used in the editor itself. Issue #230, PR #238.
* Removed the "Help" feature in "Build Novel Project" and instead added detailed tooltips. Issue #250, PR #249.
* Changed the title formatting codes for "Build Novel Project" to something less verbose. The old codes are translated automatically. Issue #247, PR #249.
* A margin of the viewport (outside the document) has been added to the document editor and viewer to make room for the document title bar. Previously, the title bar would sit on top of the document's top margin, which would sometimes hide text that would otherwise be visible (when scrolling). PR #236.
* Fixed an alignment issue for the status icon on the project tree details panel. Mentioned in #235, PR #239.
* Removed the `Xo` icon for NO_LAYOUT in the project tree details panel. Mentioned in #235, PR #239.
* Added a "Details" tab to the "Project Settings" dialog, which also lists the project path. Issue #242, PR #239.

## Version 0.6.2 [2020-05-28]

* Botched release. Replaced with 0.6.3. Crashes when Build Novel Project is opened.


## Version 0.6.1 [2020-05-25]

**Bugfixes**

* The Outline view now takes into consideration the exported flag, and does not show excluded files in the outline. PR #224.
* Page layout format was ignored when exporting project. The formatting of this layout has now been added. PR #224.
* If multiple headings were present in a file, the sorting of headings in the Outline view would follow a text sort not a numerical sort of the line numbers. That is, it would be sorted as "1", "10", "2", "20", etc. This has been fixed. PR #226.
* The text justification in the preview in the  Build Novel Project was following the main Preferences settings, not the Build settings. This did not affect the formatting of the exported file itself, but the preview is now made consistent with the build settings. Issue #228, PR #231.

**User Interface**

* Recent projects in the open project dialog can be removed from the list by hitting the delete key. PR #225.
* Moved the browse button to after the path box in the open project dialog. PR #225.

**Other Changes**

* The three remaining dependencies now have a minimum version set. PR #224.
* Moved the sample project up one folder level. PR #224.

**Documentation**

* The export page in the documentation erroneously stated that line breaks could be added to titles by adding `%\\%`. The correct syntax is `\\`. Issue #229, PR #231.


## Version 0.6 [2020-05-24]

**Bugfixes**

* Fixed a bug in validation of `@tag:` meta tags where one or more spaces before the `:` would still pass as a valid tag, but the keyword index array would be missing those spaces in its counter. This mainly affected the highlighting of keywords, which would be misaligned. PR #206.

**User Interface**

* The Export Tool has been removed and replaced by a new tool called "Build Novel Project". The new tool has the same filtering options as the Export Tool, but with more formatting options for titles. It also has a preview window to display the generated document. A Save As button provides exports to HTML, novelWriter Markdown, plain text, PDF and Open Document format. LaTeX export has not been ported over, and interfacing with Pandoc is no longer supported either. Although, as before, the HTML export can be converted with Pandoc to other formats outside of novelWriter. The new tool also supports printing. PRs #204, #220 and #221.
* The Project Settings, Preferences, Item Editor, Merge Documents, and Split Documents dialogs have been redesigned. The ones with tabs now have vertical tabs on the left with horizontal labels. The dialog design should be more compact, and have room for more tabs for future settings. PR #212.
* A new icon, as well as a mimetype icon for the project files, have been designed and added to the app. PRs #213 and #214.
* The About dialog has been completely redesigned to allow more information. PR #217.
* The Open Project dialog has been cleaned up and made more readable. The project paths have been moved out of the list, and are now displayed when an item is selected instead. Icons have been added, and the New project dialog can also be triggered from this dialog. PR #218.
* The document stats have been added to the details panel below the project tree. PR #219.


## Version 0.5.2 [2020-05-21]

**Bugfixes**

* When running on Windows 10, some of the buttons were missing icons. More fallback icons have been added to ensure that all current buttons have a fallback path that always ends in an icon. PR #211.

**User Interface**

* The statusbar has been redesigned a bit. The block icons showing document and project saved status have been replaced by LED icons. The statistics has been moved to a separate label, and most of the detailed stats moved to its tooltip. PR #210.
* Default icon theme is now `Typicons Grey Light`. PR #211.
* Clicking on the document header selects the document in the project tree, but this functionality has been enhanced to also ensure the document is expanded and visible in the tree. If it's scrolled out of view, the tree will scroll it into view. PR #215.
* Syntax highlighting of text in quotes can now be turned off in Preferences. PR #215.

**Core Functionality**

* Checking for version dependencies and a few packages (aside from PyQt5) is now done later in the start-up so that it is possible to alert the user with a dialog box instead of terminal error messages. PR #210.
* Made a few minor changes to the code so novelWriter can run with Python 3.4.3 and Qt 5.2.1, that is, it runs on last version of Ubuntu 14.04. This level of compatibility is not guaranteed to remain in the future, but for now, the changes have no impact on functionality. PR #210.


## Version 0.5.1 [2020-05-14]

**Bugfixes**

* Fixed a bug where only some of the text would be rendered in the editor window when a large text document was loaded. The text is there in the buffer, but the rendering process was interrupted by the function that recalculates margins. This recalculation was added with the document tiles in 0.5. The re-rendering of the text could be triggered by opening the search bar, indicating that it was caused by the shifting of the vertical document frame. PR #208.

**User Interface**

* The icon theme functionality of novelWriter has been reworked. For the default system theme, very little has changed. It should still load whatever the system provides, but this doesn't work for all icons on Windows 10 for instance. It is now possible to select between three icon themes in the Preferences dialog, independent of the GUI theme. Using a theme breaks the dependency on the operating system to provide standard icons. Qt provides some, but not all needed by novelWriter. PR #207.
* Added a check that warns if the project file was saved with a newer version of novelWriter as that may cause meta information to be lost. This warning will remain there until the file format is finalised. This is an issue with preserving certain settings, not the project structure itself. PR #205

**Debugging**

* Reduced the number of command line switches needed for debug runs. PR #205.


## Version 0.5 [2020-05-09]

This release of novelWriter has a number of feature updates, bringing it one step closer to initial feature completeness for a version 1.0 release.

In the pipeline for 1.0 is a completely new export tool with improved and added options, including printing. Further improvements are also planned for the new Outline View added in this version. When these additions are completed, novelWriter will start moving towards a 1.0 release via release candidates. I'm hoping to wrap up this year and a half long stage of initial development soon so that I can spend more time using it than creating it.

**Additional thanks** to @countjocular for PRs #173 and #174, and to @johnblommers for all the helpful feedback and issue reports for the new features added in this, and previous releases.

### Noteable Changes

* The Timeline View dialog is now gone. Instead, the main window area has been split into two tabs. The first, the "Editor", contains the Document Editor and Viewer panels. The second, the "Outline", contains a new Outline View of the novel part of the project, broken down into a tree view of all the project headings. All meta data associated with each part of the novel can be viewed in further columns, selectable from a drop down menu by right-clicking the header. These columns can also be rearranged.
* Both the Editor and Viewer panels now have a header showing the document label as seen in the Project Tree. Optionally, the full path of the document can be viewed. Clicking this header will select the document in the Project Tree, making it easier to find where the document belongs in the structure.
* A project load dialog has been added when novelWriter is launched. It will show you your recently opened projects, let you browse for those that aren't listed, or create a new project. More features will be added to this dialog later on.
* The Preferences dialog has been completely redesigned to make it easier to find the various settings and understand what they do.

### Detailed Changelog

**Features**

* An Outline View panel has been added to the main GUI window. The Outline View can show all meta data associated with a novel heading in a column-wise manner. The Timeline View feature has been dropped in favour of the new Outline View. PRs #140, #181 and #191.
* A synopsis feature has been added. It allows a comment to be flagged as a synopsis comment to be picked up by the indexer and displayed in the GUI. Currently available in the Outline View. PRs #140 and #191.
* A document title bar has been added to the top of the editor and viewer. These show the document label as seen in the project tree. Optionally, the full document path can be shown. Clicking the title will highlight the document in the project tree. PRs #192 and #194.

**User Interface**

* A Project Load dialog has been added, which pops up when novelWriter is launched. It allows for opening other recent projects, browse for projects, or start a new project. This replaces the former Open and New Project features, as well as the Recent Projects menu entry. PRs #177 and #183.
* The command line switches for debugging have been changed a bit. Higher level of debugging now includes the lower levels, preventing the need for specifying for instance both debug and verbose debug. PR #182.
* The Preference dialog has been completely redesigned. The options are now displayed vertically, in four tabs instead of two, and with more informative text explaining what they do. Some previously unconnected options have also been added. PR #193.

**Bug Fixes**

* The `install.py` script has been fixed to reflect changes in storage location of the themes. PR #174.
* Fixed a bug with launching Preferences without Enchant spell checking installed. PR #190.
* A minor issue with running backups with no backup path set has been fixed. The backups would be written into the source folder, or wherever novelWriter was launched from, which is a very messy fallback. PR #195.

**Documentation**

* Some outdated links and a number of typos and spelling errors have been corrected. PR #173.
* Documentation has been brought up to date with the current set of features of novelWriter. PR #202.

**Project Structure**

* Opening a project now writes a lock file to alert the user if the same project is opened more than once. The warning can be ignored if the user wants to proceed. PR #179.
* Two new meta tags have been added to the project file to store a counter for the number of times the project has been saved or autosaved. The meta information is not currently displayed in the GUI, but could be added to an About Project dialog in the future. The PR also adds checks to ensure XML attributes exist before attempting to load them. PR #180.
* A single line of document meta data is now written to the top of document files. They mainly serve to identify the file content if one opens the file directly in an external editor, but also assist the Orphaned Files tool to identify the files when they are found, but missing from the project tree. PRs #200 and #201.

**Code Improvements**

* For the Outline View, the `NWIndex` class has been restructure and extensively rewritten. It is more fault tolerant, and will automatically rebuild a corrupt index loaded from cache. PR #140.
* The way that dialog options (which options were selected last time a dialog was open) has been rewritten. All data is now stored in a single JSON file in the project meta folder. PR #175.
* Since the config class is instanciated before the GUI, error reporting to the user was tricky. An error cache has now been added to allow non-critical errors to be displayed after the GUI is built. PR #176.
* All source files now have the minimal GPLv3 license note at the top. PR #188.
* Also added license info to the command line output. PR #189.
* Large chunks of the code has been restructured. Mainly the non-GUI parts, which have mostly been merged into a new `core` folder. Several classes which are only used by a single object have been merged into the same file, reducing the total number of source files a bit. PR #199.


## Version 0.4.5 [2020-02-17]

**Features**

* A project can now be opened from the command line by providing the project path to the launching script. PRs #164 and #166.

**User Interface**

* Added functionality to split a document into a folder of multiple documents, and also to merge a folder of documents into a single document. PRs #159 and #163.
* It is now possible to permanently delete files from the Trash folder. This can be done file-by-file or by using the Empty Trash option in the menu. PRs #159 and #163.
* When running the spell checker, a wait cursor is displayed. This will alert the user that novelWriter is working on something when, for instance, a very large document is opened and initial spell checking is running. PR #158.

**Bug Fixes**

* Fixed a few keyboard shortcuts that were not working in distraction free mode. PR #157.
* Added a check to ensure the user does not drag and drop an item into the Orphaned Items folder. Since this folder is not an actual project item, novelWriter would crash when trying to change the dropped item's parent item to the Orphaned Items folder. Now, instead, the drop event is cancelled if the target folder is Orphaned Items. PR #163.

**Code Improvements**

* The way project files are saved has been altered slightly. When a project file or document file is saved, the data is first streamed to a temp file. Then the old storage file is renamed to .bak, and and the temp file is renamed to the correct storage file name. This ensures that the storage file is only replaced after a complete and successful write. PR #165.
* The cache folder has been removed. It was used to store the 10 most recent versions of the project file. Instead, the previous project file is renamed to .bak, and can be restored if opening from the latest project file fails. Any additional restore capabilities should be ensured by backup solutions, either the internal simple zip backup, or other third party tools. PR #165.
* The dependency on the Python package `appdirs` has been dropped. It was used only for extracting the path to the user's config folder, a feature which is also provided by Qt. PR #169.


## Version 0.4.4 [2020-02-17]

* Botched release. Replaced with 0.4.5.


## Version 0.4.3 [2019-11-24]

**User Interface**

* Added keyboard shortcuts and menu entries for formatting headers, comments, and removing block formats. PR #155.
* Disable re-highlighting of open file when resizing window. This is potentially a slow process if the spell checker is on and the file is large. There is no need to do this just for reflowing text, so it is now disabled on resize events. Issue #150, PR #153.
* Improved the speed of the syntax highlighter by about 40% by not using regular expressions for highlighting block formats and by skipping empty lines entirely. PR #154.

**Bug Fixes**

* Fixed an issue when closing the import file dialog without selecting a file, the import would procede, but fail on file not found. The import is now cancelled when there is no file selected. PR #149.
* Fixed an issue with markdown export where it did not take into account hard line breaks. Issue #151, PR #152.
* Fixed a crash when running file status check when the project contains orphaned files. PR #152.


## Version 0.4.2 [2019-11-17]

**User Interface**

* Distraction free mode now also hides the menu bar, but all keyboard shortcuts used for editing remain active. The rest are disabled. PR #142.

**Bug Fixes**

* Fixed various issues with spell checking highlighting. The highlighting and the editor didn't always agree on what words were spelled wrong. PR #141.
* The status bar now shows what spell checking language is actually loaded. Previously, it just showed the language selected in the settings. That was a bit misleading as the available dictionaries can change due to the change in installed dictionary on the system. PR #145.


## Version 0.4.1 [2019-11-10]

**Features**

* If no external spell check package is available, novelWriter can now fall back to use a simple spell checker based on word similarity comparison provided by the Python standard package `difflib`. That means spell checking is always available, although the difflib-based spell checker is both slow and lacks many features of other packages. This feature comes with a general English dictionary, and a GB and US dictionary. These are just lists of correct words provided by aspell. PR #130.
* Language information (spell checker) is now shown on the status bar. In addition, the timer has been converted to monospace font and received an icon. PR #136.
* The new icons exist in both dark and neutral mode, and the mode can be set in the preferences. This makes it easier to see the icons on a dark system theme. PR #135.
* Distraction free mode, key shortcut `F8`, and full screen mode, shortcut `F11`, are now available. This PR also fixes some issues with rescaling of text margins when windows or panels are resized. PR #137.

**User Interface**

* Most text boxes now have a character limit. Before, the only limit was the limit set by Qt itself of ~32k characters. PR #126.
* Key combination `Ctrl+G` is now an alternative to `F3`, forward search, and vice versa for backwards search. This makes more sense on macOS. Issue #124, PR #126.
* The shortcut for the replace feature is now `Cmd+=` on macOS, and remains `Ctrl+H` on Linux and Windows. Issue #124, PR #126.
* The sample project in the source code has been improved to better show the features of novelWriter as they currently are. The old text was a bit out of date. The new text also explains the features it demonstrates. PR #132.

**Bug Fixes**

* Fixed a bug where a long file label would expand the tree pane due to the details panel expanding. The label itself will no longer show more than 100 characters, and is word wrapped. Issue #120, PR #122.

**Code Improvements**

* The code has been reorganised, import headers been cleaned up, and the code made more or less PEP8 compliant. PRs #118, #119, and #138.
* The dependency on the `pycountry` package has been dropped. The feature based on it now uses an internal list of country codes for describing spell checker languages. PR #129.
* The themes manager has been improved, and the loading of icons now supports a number of fallback steps to ensure something is shown in most cases. The final fallback is the system's own icon theme. PR #135.


## Version 0.4 [2019-11-03]

**Features**

* The export dialog now allows limited support for exports using Pandoc. The Pandoc conversion is run as a stage two of the export process. Pandoc integration is fickly on Windows, but works well on Linux. PRs #82 and #104.
* The editor now supports Markdown standard hard line breaks, and exports these correctly to the various file formats and to the document view pane. Hard line breaks can be inserted by either appending two or more spaces to the end of a line, or by pressing `Shift+Enter`. PR #83.
* The editor now supports and preserves non-breaking spaces. Unfortunately, the preservation of these spaces on save and reload is dependent on Qt 5.9 or later. Non-breaking spaces are preserved on export to html and LaTeX. PR #87.
* An option to show tabs/spaces and line endings in the document editor has been added to the Preferences dialog. PR #90.
* The document view pane now has a "Referenced By" panel at the bottom, showing links to all documents referring back to the document being viewed. The panel is collapsible, and has a sticky option that will prevent it from updating if links are followed. PRs #109 and #110.
* The tag and reference system no longer has any restrictions on file class. That is, any file can have tags and references, and they are indexed by the indexer and displayed as links in the document view pane. The timeline view behaves as before, only listing active Novel files. PR #114.
* A new root folder type and keyword for "Entities" has been added. These can be useful for describing plot elements fitting under such a category. PR #115.

**User Interface**

* Tags and references in the editor are now "clickable" in the sense that pressing `Ctrl+Enter` with the cursor on them will open the reference in the view pane. PR #98.
* Warnings triggered when the user tries to use features with missing package dependencies will now provide a link to the package website. PR #86.
* Adding the `~` character in file path boxes is now expanded to the user's home directory. PR #94.
* The recent projects submenu no longer has a number prefix, and a "Clear Recent Projects" option has been added. PRs #86 and #94.
* Syntax themes based on Night Owl and Light Owl themes have been added. PR #97.
* Read-only files now have a notification popping up at the top of the edit pane, and the files are actually not editable. PR #106.
* Tabs are now properly exported in formats where this makes sense. For plain text files, a tab is converted to four spaces. For html exports they are converted to a long space, equivalent to four spaces. PR #113.
* A toggle button in the Document menu now allows displaying file comments in the document view panel. PR #115.

**Bug Fixes**

* Some issues with unicode conversion and LaTeX export have been addressed, but the escaping of unicode characters is prone to errors. The user should be careful with using special symbols if export to LaTeX is intended. The package `latexcodec` should be able to handle Latin based, language specific characters. PRs #73 and #79.
* Fixed some long-standing issues with running novelWriter on Windows. The config folder requires a set of two folders to be created on first use, which the config class did not expect. This is now resolved. In addition, Python does not default to utf-8 when writing files on Windows, so all open statements now have encoding defined. Failing to open files also had the risk of truncating them. This has been avoided by distinguishing new files from broken files. PR #81.
* Dark theme was not rendering properly on multiple platforms. This was resolved by forcing the Qt5 style to "Fusion", which allows further formatting by the novelWriter themes code. The user can override the Qt styling option through the `--style=` flag on the command line. PR #96.
* The behaviour of files in the Trash folder has been fixed. These are now read only. PR #106.
* Fixed a bug where the last line of a title or partition page would be ignored on export. PR #113.
* Drag and drop onto the root level of the tree has been disabled. This was anyway only allowed for root folder items, but it was tricky to enforce this properly for other files. In order to move root folders around now, the move up and down features need to be used instead. #115.

**Installation**

* A script for `pyinstaller` has been added, making it possible to generate standalone executables of novelWriter on at least Windows and Linux. PR #91.
* novelWriter has been made `pip install` ready. PRs #107 and #108.


## Version 0.3.2 [2019-10-27]

**Documentation**

* The documentation has been rewritten and added to the Read the Docs website. Pressing `F1` or `Help > Documentation` in the menu opens the novelWriter documentation page. PRs #68 and #69.

**User Interface**

* Filters have been added to the Timeline View window so unused tags can be hidden, and it's possible to select only certain classes of tags to display. PRs #61 and #62.
* The dialog boxes for Timeline View and Session Log now remember the filter choices from previous instance for the same project. PR #62.
* When having a document open in the editor, text can be imported into it from a plain text file. No formatting conversion of the imported text is performed. That is up to the user. However, this allows for importing novelWriter documents from other projects or from a previous export, partially addressing request in issue #63. PR #65.
* The Export feature now includes exporting to LaTeX, which allows building PDFs with pdflatex or other tools. PR #73.
* Export of a novelWriter flavour markdown file is also supported. This file can be imported back in as-is, and almost completes an export-edit-import cycle. A split document into multiple files feature will be added soon. PR #73.


## Version 0.3.1 [2019-10-20]

**Bug Fixes**

* The backup request dialog should pop up on any change to the project during the last session, not just on unsaved changes. PR #58.
* The regex that searches for words for the spell check highlighter was not including unicode characters, so it would underline parts of words using unicode characters even if the word was spelled correctly. PR #58.
* When having unsaved changes in an open document, while changing editor configuration options, the document would be reloaded from disk when the changes were applied. This meant the unsaved changes were lost. The document is now saved before the editor is re-initialised. PR #58.

**User Interface**

* Added a GUI to display the session log. The log has been around for a while, and records when a project is opened, when it's closed, and how many words were added or removed during the session. This information is now available in a small dialog under `Project > Session Log` in the main menu. PR #59.
* The export project feature now also exports the project to Markdown and HTML5 format. PR #57.


## Version 0.3 [2019-10-19]

**User Interface**

* Added project export feature with a new GUI dialog and a number of export setting. The export feature currently only exports to a plain text file. PR #55.


## Version 0.2.3 [2019-10-06]

**User Interface**

* The search feature now also allows for replacing text, so the basic search/replace tools in now complete. PRs #51 and #52.
* All icons have been removed from the menu, and the dark theme has received a new set of basic icons. They are not very fancy, so will perhaps be replaced by a proper icon set later. PR #53.


## Version 0.2.2 [2019-09-29]

**Bug Fixes**

* Fixed a bug where loading a config file with the dictionary language set to `None`, or presumably a missing dictionary, would trigger a fatal error. PR #47.

**User Interface**

* Added a basic search function for the currently open document. This is a simple interface to the find command that exists in the Qt document editor. It will be extended further in the future. PR #49.


## Version 0.2.1 [2019-09-14]

**Bug Fixes**

* The _Tomorrow_ theme had the wrong set of colours. PR #39.

**Documentation**

* Added the backup feature to the documentation. PR #40.

**User Interface**

* The auto-replace list in project settings is now sorted alphabetically. PR #43.
* Added version checking of the Qt5 and PyQt5 dependencies. Non-essential functionality that depends on very recent versions of Qt5 are now switched off if version is too low. Currently only affects the custom tab stop length, which requires version 5.10. Issue #44, PR #45.

**Code Improvements**

* Minor changes to the About novelWriter dialog and to how backup filenames are generated. PR #41.


## Version 0.2 [2019-06-27]

**Documentation**

* Added documentation in English. The help file opens in the document view pane when the user presses `F1` or selects it from the Help menu. PR #27.

**Themes**

* Complete rewrite of how syntax highlighting and GUI themes are handled. These are now set separately, and the dark theme uses QPalette to handle the dark colours, which makes the dark theme a lot more portable between operating systems. #34 and #35.
* Added the five "Tomorrow" colour themes to list of syntax highlighter themes. PRs #34 and #35.

**User Interface**

* Added a preferences dialog for the program settings. No longer necessary to edit the config file. PR #30.
* The document viewer remembers scroll bar position when pressing `Ctrl+R` on a document already being viewed. PR #28.
* Removed version number from windows title. PR #28.
* The auto-replace items in Project Settings are now editable. PR #29.
* Changed how document margins are handled. This implementation works better and drops the difference between horizontal and vertical margins in favour of using the QTextDocument margin setting. PR #33.

**Code Improvements**

* Spell checking is now handled by a standard class that can be subclassed to support different spell check tools. This was done because pyenchant is no longer maintained and having a standard wrapper makes it easier to support other tools. PR #31.


## Version 0.1.5 [2019-06-08]

**Bug Fixes**

* Closing the application with the window X button, and selecting No on the dialog, still closed the application. Properly handling the close event now so that the closing is cancelled. PR #21.
* Many of the menu option would cause novelWriter to exit or otherwise make mistakes when clicked if no project was open. They all check for this now. PR #23.

**Timeline**

* Added an index to the project that holds the position of all headers in the novel part of the project and all tags set in the notes part. It also holds all the links from novel files to notes. The relationship can be viewed in a new TimeLineView GUI. It's in the tools menu, and can also be opened with `Ctrl+T`. PR #22.
* The spell checker now used this index to highlight keywords/value sets. If the keyword or value is not valid, it will not be highlighted and will instead have a wiggly line under it. This also checks that references point to valid tags. For this to work, the index has to be up to date. The index of a file is saved when the file is saved, but the entire index can be rebuilt by pressing `F9`. PR #22.

**Status Bar**

* Redesign of the status bar adding project and session stats as well as a session timer. PR #21.
* Project word count is written to the project file, which is needed for the session word count. PR #21.
* Closing a project now clears the status bar. PR #21.

**Editor**

* Spell checker now ignores lines staring with `@`, and words in all uppercase. PR #21.
* A document can be closed, which also clears it from last edited document setting in the project file. I.e. it is not re-opened on next start. PR #21.
* Tab width is now by default 40 pixels, and can be set in the config. PR #21.


## Version 0.1.4 [2019-05-25]

**Bug Fixes**

* Fixed a bug where an item had to be selected in the tree view for a root item to be created. PR #16.

**User Interface**

* The main area can now be split into two, with the document editor on the left and a document viewer on the right. PR #13.
* The list of novel document status and plot element importance levels can now be edited through the Project Settings dialog. The values are per project, and saved in the main project XML file. PR #17.
* Cleaned up opening and closing projects, as well as how new projects are created. A new project can also not be saved in a folder already containing a novelWriter project. That was previously possible, resulting in the old XML file being overwritten. PR #18.
* Some minor GUI improvements were added, PR #19:
  * Pressing `F2` also opens the edit item dialog, like `Ctrl+E` does.
  * When the document editor and viewer split slider is moved, the editor resizes properly.
  * The document viewer can be closed, expanding the editor to the full window size again.
  * A project can be closed with `Ctrl+Shift+W`, and the menu entry has an icon.
  * Exit button/menu now asks if you want to close.

**Themes**

* The colours for syntax highlighting can now be edited in a config file in the themes folder. The main GUI css file also lives in the same folder. The default theme lives in the default subfolder, and more folders can be added. Switching themes involve changing the theme setting in the main config file to the name of the themes subfolder. PR #15.

**Code Improvements**

* Loading the project with the items in the wrong order is possible. That is, the child item is stored before its parent. A saved file should not ever be like that, but an edited file might. Even if the file shouldn't be edited manually. PR #16.


## Version 0.1.3 [2019-05-18]

**User Interface**

* The cursor position is now saved when a document is saved, and restored when the document is opened. PR #12.

**Test Suite**

* Major upgrades to the test suite, now also testing GUI elements. Coverage at 73%. PRs #9 and #11.


## Version 0.1.2 [2019-05-12]

**Bugfixes**

* Fixed a critical GUI bug when trying to create new folders and files in the tree.
* Caught a bug when creating a new file, but novelWriter couldn't figure out what class the parent item had and returned a `None`. Could not recreate the bug, but added a check for it anyway.

**Code Improvements**

* Changed the way user alerts are generated, and added the alert levels to an enum class named `nwAlert`. Also added a new level named `BUG`.


## Version 0.1.1 [2019-05-12]

**User Interface**

* Rewritten the spell check context menu. The previous implementation was adapted from a Qt4 example, but could be improved a great deal. It now also doesn't have the default context menu, and allows for adding words to personal word list. Spell checking can also be enabled and disabled from the menu, and re-run on a the current document. PRs #1 and #3

**Test Suite**

* Added a unit test framework based on `pytest`. This currently checks basic opening and saving of the main config file and the main project file. PR #2


## Version 0.1 [2019-05-10]

This is the initial release of a working version of novelWriter, but with very limited capabilities. So far, the following has been implemented:

* A document tree with a set of pre-defined root folders of a given set of classes for different purposes for novel writing. That is, a root item for the novel itself, one for charcaters, plot elements, timeline, locations, objects, and a custom one.
* A plain text editor with a simplified markdown format that allows for four levels of titles, and bold, italics and underline text.
  * In addition, the format supports comments with lines starting with a `%`.
  * It also allows for keyword/value sets staring with the character `@`. These will later be used to link documents together as tags point to other documents. For instance, a scene file can point the keyword `@POV:name` to a character file with the keyword `@THIS:name`.
* The text editor has a set of autoreplace features:
  * Dashes are made by combining two or three hyphens.
  * Three dots are replaced with the ellipsis.
  * Straight quotes with your quote format of choice.
* The text editor also allows for wrapping either selected text, or the word under the cursor, in:
  * Bold, italics, or underline tags.
  * Single, or double quotes.<|MERGE_RESOLUTION|>--- conflicted
+++ resolved
@@ -1,6 +1,5 @@
 # novelWriter ChangeLog
 
-<<<<<<< HEAD
 ## Version 0.7 RC1 [2020-xx-xx]
 
 **User Interface**
@@ -16,13 +15,13 @@
 **Other Changes**
 
 * Dropped the usage of .bak copies of document files. This was the old method to ensure the document data was written successfully, but it uses twice the storage space. Instead, writing via a temp file is the safe way to save files. PR #248.
-=======
+
+
 ## Version 0.6.4 [2020-xx-xx]
 
 **User Interface**
 
 * Updated the unit for Preferences > Editor > Big document limit from `kb` to `kb`. Issue #258, PR #260.
->>>>>>> 5fe521d2
 
 
 ## Version 0.6.3 [2020-05-28]
