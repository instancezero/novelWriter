# novelWriter Changelog

<<<<<<< HEAD
=======
## Version 1.1.1 [2021-02-21]

### Release Notes

This patch makes a couple of minor improvements to the GUI. The keyboard shortcut for deleting
entries in the project tree has been changed from `Ctrl+Del` to `Ctrl+Shift+Del` to free up that
shortcut for the document editor. It is now possible to use the shortcut for deleting the word in
front of the cursor, a common and useful feature of many text editors.

The way the negative word count filter option works on the Writing Statistics tool has been changed
to be more intuitive. Enabling this filter now appears to remove all negative entries without
altering the other entries. Previously, the removed negative counts would be included in the
following entries to make it consistent with the total word count. In addition, writing sessions
shorter than five minutes, and with no change in the word count, are no longer recorded in the
session log file.

Other changes include improving the speed of the internal spell checker, used when the Enchant
spell check library isn't available. The internal spell checker is no longer significantly slower,
but is still lacking in functionality compared to Enchant.

### Detailed Changelog

**User Interface**

* The default GUI font on Windows is now Arial. It works better with the Qt framework than the
  default system font. If Arial is missing, it falls back to the bundled font Cantarell. PR #655.
* The way word changes are calculated on the Writing Statistics tool has changed when the option to
  exclude negative word counts is active. Previously, the entries with negative counts were
  filtered out, but the change in count was still applied to the next line, altering the value.
  Now, the GUI will instead just drop the lines that are negative and keep the other lines
  unchanged. This is more intutitive, but it also means that the total count now longer matches the
  sum of the lines. PR #659.
* The keyboard shortcut for deleting entries in the project tree has been changed from `Ctrl+Del`
  to `Ctrl+Shift+Del`. The `Ctrl+Del` shortcut is thus free to be used exclusively by the editor to
  delete the word in front of the cursor. Having the same shortcut do different things depending on
  which area of the GUI has focus is a bit confusing. Related to #529. PR #666.

**Other Improvements**

* The internal spell checker, which is used when the Enchant library isn't available, has been
  given a significant speed improvement by caching the imported dictionary as a Python `set`
  instead of a `list`. The `set` has a hashed key lookup algorithm that is significantly faster.
  PR #668.
* Sessions shortar than 5 minutes, and with no word count changes, are no longer recorded in the
  session stats log file. PR #685.

**Installation**

* The PyPi packages now include the `setup.py` file, which makes it possible to install icon
  launchers for novelWriter on both Linux and Windows after installing with `pip`. PR #655.

----

>>>>>>> c77ef4e4
## Version 1.2 Beta 1 [2021-02-11]

### Release Notes

This release is a beta release of 1.2. The release is intended for testing of new features. There
is a higher risk of encountering bugs in a beta release than a final release, so be extra careful
with backups if used on active writing projects.

#### The Build Novel Project Tool

The main changes in this release are to the Build Novel Project tool. The Open Document export, as
well as the Markdown export, is now handled entirely by code written for novelWriter. Previously,
these export features depended on the underlying Qt library's save routines connected to the
preview document shown in the build dialog. Using this method of export both meant that the content
of the document was dependent on the preview being generated, and that the exported document had
limited support for novelWriter-specific features and custom formatting. The new export tool should
generate a much better result, especially for the Open Document formats. The Open Document standard
is supported by Open Office, Libre Office, Google Docs, Microsoft Word, and probably a number of
other applications too. The Markdown export hasn't changed a lot, but should be a slight
improvement on the previous export feature.

These changes to the build tool also imply that the saving process is now independent of the
content of the preview window, meaning you don't have to rebuild the preview before saving, which
was previously the case. To make this more consistent, the PDF export option has been moved to the
print button as it is actually a print-to-file feature under the hood, not technically a proper PDF
export format. It is exactly the same as printing to file from the print preview dialog.

In addition to the changes to the export features, the Build Novel Project tool now also has
controls for line height, which applies to all rich text export formats, and the option to replace
unicode characters with appropriate html entities for html export.

#### Document Layout Automation

Among other changes in this release are a few improvements to the process of creating and changing
documents. When a new document is first created, the header is generated from the assigned label
and layout. For some document layouts, when the user changes the header level of the first header
of the document, the document layout setting is updated accordingly. This should reduce the need
for the user to maintain two ways of assigning the role of a given document. This automation only
applies to combinations of header level and current document layouts where there is no ambiguity.
For instance, changing the header level in a "Scene" document from level 3 to 2 changes the
document layout automatically to "Chapter". But changing the first header of a "Book" layout
document from 1 to 2 does not change the document's layout as the "Book" layout is a generic
document layout.

Keep in mind that novelWriter treats documents with layout "Book", "Chapter" and "Scene" exactly
the same during exports. The distinction is only meant as a way to indicate the purpose of a
document in the project tree. This new automation is meant to assist in keeping this information up
to date. The other layouts do have an effect on formatting during export and are generally left
alone.

#### The Session Timer and Idle Time

Another change that has been requested by a couple of users is to have the session timer in the
status bar stop counting when the user is inactive. This feature is optional, and can be controlled
from Preferences. The definition of idle here is either that the user is active in a different
application than novelWriter (loss of focus) or that the user has not made any changes to the
document open in the editor for a given amount of time. The time threshold is by default five
minutes, but can be altered in Preferences.

In addition, the idle time is also recorded in the session log, and can be viewed in the Writing
Statistics dialog and exported with the rest of the information. The idle time is recorder in the
logs regardless of whether the status bar clock displays this information or not.

#### Other Changes

A small additional feature added is also the ability to undo the last move of an item in the
project tree. The keyboard shortcut for this is `Ctrl+Shift+Z`, or it can be accessed from the
menu. The feature can only undo the last move, but it includes both documents moved to trash, moves
by up/down keypress or menu entries, and drag and drop moves.

Lastly, a new keyword has been added to mark characters in the story. The new keyword is intended
to tag a character as the focus character for a chapter or scene. This is useful for stories where
the point-of-view character and the focus character are different.

### Detailed Changelog

**New Features**

* A full Open Document exporter has been written and added for the Build Novel Project tool. This
  replaces the previously used Qt Save to ODT which just saved the content of the preview window to
  an ODT file. The Qt pathway was very limited and didn't generate proper formatting classes. The
  new export class can generate both full `.odt` and flat XML `.fodt` files. The formatting support
  of this exporter is equivalent or better than the HTML5 exporter, which was previously the best
  supported option. Solves issue #611. PRs #607, #652, #660, and #654.
* A full Markdown exporter has been written and added for the Build Novel Project tool. This too
  replaces a Qt feature that was used to save the content of the preview window into a markdown
  file. The exporter allows for both standard markdown and GitHub flavour markdown. The only
  relevant difference being that the latter allows strikethrough text. Issue #617. PR #650.
* The Build Novel Project tool now has a "Line height" property that is applied to the preview, and
  to the HTML5 and Open Document export formats. Discussion #653. Issue #654. PR #660.
* The Build Novel Project tool now has an option to convert Unicode characters to HTML entities on
  export to HTML5. Previously, some symbols were converted while others were not. This option
  provides a more consistent "all or nothing" option. PR #660.
* The last file or folder move in the project tree can now be undone from the Project menu or by
  pressing `Ctrl+Shift+Z`. PR #632.
* When a document header level is altered in a novel file of layout type Scene, Chapter,
  Unnumbered, or Partition, and that document is saved, the document's layout setting as seen in
  the project tree is updated to reflect the new level of that heading. This helps reduce the
  duplication of effort by the user to keep this information in sync. See discussion #613. This is
  an acceptable solution to #614. Issue #618. PR #620.
* The session timer now records the amount of time the user is idle. Idle is defined to be when the
  application window does not have focus, and when the user hasn't made any changes to the document
  open in the editor for a specified amount of time. The default is 5 minutes. The idle time is
  recorded to the session log and can be shown in Writing Statistics. Optionally, the status bar
  session timer can also be set to pause when the user is considered idle. Issues #606 and #651.
  PRs #656 and #661.
* It is now possible to tag a character as the focus character for a give section of text. This is
  useful for cases where the point-of-view character differs from the main character of the story,
  or the part of the story. Issue #605. PR #662.

**User Interface**

* A document's class and layout is now displayed next to its status or importance in the document
  editor footer bar. PR #628.
* When a new document is created, the header of the file is automatically generated based on the
  document's tree label, and the level determined by the selected layout. Issue #530. PR #628.
* On the Build Novel Project GUI, the PDF option has been moved from the "Save As" button to the
  "Print" button. This more accurately reflects what it actually does: print the content of the
  preview to a PDF using the printer pathway. This also means that all remaining items on the "Save
  As" dropdown list now can be executed regardless of the content of the preview window. They all
  run their own separate build process. This resolves #611. PR #650.
* Export to plain text has been dropped. PR #617.

**Code Improvements**

* The index class now scans every element of the loaded index cache before accepting it. This means
  that any unrecognised content will trigger a full re-indexing. This is particularly useful when
  opening an index that was saved by a later release. Every entry that requires a lookup is checked
  to avoid potential key errors for instance. All values are also checked for correct data type.
  The new check is extensive, but still fast enough that it only adds a few milliseconds to the
  startup time. PR #619.

**Code Maintenance**

* Cleaned up some redundant code after PR #637. PR #638.

----

## Version 1.1 [2021-02-07]

### Release Notes

The main change in this release is the addition of a new tab to the project tree on the left side
of the main window. The regular project tree is now on a tab named "Project", while a new tab named
"Novel" displays a simpler version of the information on the main "Outline" page. It lists all the
headers of the novel part of the project, as well as the word count and point-of-view character of
each section. This is an alternative way to navigate the novel part of the project. The various
tree views are now also kept better in sync when the user selects various documents and headers.

In addition, a new information dialog named "Project Details" has been added. It replaces the
"Details" tab in "Project Settings", and adds more information about the novel part of the project.
In particular, a "Table of Contents" in the "Contents" tab displays a summary of the main parts
and chapters of the project, their total word counts, and an estimated page count. This was made in
response to users asking for ways to estimate the total page count of the project. The page count
is estimated based on a words per page setting, which can be changed on the dialog window.

Since the tabs below the project tree now add some extra room on the GUI, some convenient buttons
have been added in the same area, with direct access to "Project Details", "Writing Statistics" and
"Project Setting".

A few other minor changes have been made as well. The Preferences dialog has been improved with
clearer categories and hopefully better help text. Some new options have been added too. They allow
syntax highlighting of multi-paragraph quotes. The highlighter can now optionally accept quotes to
be left "hanging", that is, no closing quote in the same paragraph.

_These Release Notes also include the changes from 1.1 RC 1._

### Detailed Changelog

**Bugfixes**

* A `None` check in the details panel below the project tree was missing, resulting in an
  occasional error message being printed to the logging output. The error was otherwise handles, so
  this is mainly a fix to prevent the error message. PR #639.

**User Interface**

* The word counts in the Novel tree are now updated each time a file is saved. Issue #636, PR #637.
* A "Remove" button has been added to the "Open Project" dialog. Previously, recent project entries
  could be removed by pressing the `Del` key, but no obvious other methods were present on the GUI.
  PR #639.
* When the search function is activated, the text in the search box is automatically selected.
  Issue #645, PR #639.

**Installation**

* The minimal zip release package tool in `setup.py` has been improved to generate tailored
  packages for each operating system. The old `pyinstaller` build command has been removed, but the
  manual build path for a Windows setup.exe file has been kept. PRs #643 and #644.

----

## Version 1.0.4 [2021-02-03]

### Release Notes

This patch release fixes a couple of minor issues with the Preferences dialog and the behaviour of
one of the keyboard shortcuts.

Aside from these fixes, the main point of this patch is to add new setup features for novelWriter
on Windows. A Windows installer will no longer be provided for the foreseeable future, and instead
functionality has been added to the main setup script to create desktop and start menu icons.

### Detailed Changelog

**Bug Fixes**

* Fixed an issue with the Preferences dialog where the setting for justified text was mixed with
  the setting for fixed text width. This meant that the justified text setting could potentially
  get overwritten when the Preferences were changed and saved. Issue #623, PR #625.
* Fixed an issue with the Open Project dialog where the list of recent projects would contain
  duplicate entries if the dialog was opened multiple times. PR #627.

**User Interface**

* The `Ctrl+Del` keyboard shortcut is now only active when the project tree has focus. Since this
  is also a common shortcut in many applications for deleting the next word ahead of the cursor,
  the activation of the delete file function when the editor has focus is unexpected to some users.
  Issue #629, PR #631.

**Installation**

* A new command has been added to the `setup.py` script. The new command, `win-install`, will
  create a desktop and start menu icon for novelWriter when run in the source folder. A windows
  batch file, `setup_windows.bat`, has also been added. Running this file from the source folder,
  either by command line or by double-click, will install dependencies from PyPi and set up the
  icons and file association with novelWriter project files. This should make it easier to run
  novelWriter from the source folder on Windows. PRs #634, #641 and #642.

**Documentation**

* The documentation on how to setup and install novelWriter has been extended and reorganised into
  one file per operating system. Some of the other documentation files have also been moved to a
  different section. PR #634.

----

## Version 1.1 RC 1 [2021-01-31]

### Release Notes

This is a preview and test release for version 1.1.

A few new features have been added. The primary change is that the project tree on the left side of
the main window now has two tabs. The regular project tree is now on a tab named "Project", while a
new tab "Novel" displays a simpler version of the information on the main "Outline" page. It lists
all the headers of the novel part of the project, as well as the word count and point-of-view
character of each section. This is an alternative way to navigate the novel part of the project.
The various tree views are now also kept better in sync when the user selects various documents and
headers.

In addition, a new information dialog named "Project Details" has been added. It replaces the
"Details" tab in "Project Settings", and adds more information about the novel part of the project.
In particular, a "Table of Contents" in the "Contents" tab displays a summary of the main parts
and chapters of the project, their total word counts, and an estimated page count. This was made in
response to users asking for ways to estimate the total page count of the project. The page count
is estimated based on the word count, and can be changed on the dialog window.

Since the tabs below the project tree now adds some extra room on the GUI, some convenient buttons
have been added, with direct access to "Project Details", "Writing Statistics" and "Project
Setting".

A few other minor changes have been made as well. The Preferences dialog has been improved with
clearer categories and hopefully better help text. Some new options have been added too. They allow
syntax highlighting of multi-paragraph quotes. The highlighter can now optionally accept quotes to
be left "hanging", that is, no closing quote in the same paragraph.

### Detailed Changelog

**User Interface**

* Added a Novel tab under the project tree where the user can navigate the novel's layout of
  chapters and scenes, similar to the Outline view, but next to the document editor. The Outline
  view and Novel/Project trees now also behave more in cooperation. When files on one are selected
  or moved, the other will follow and update. Issues #541 and #185, PR #538.
* Added a Project Details dialog that lists project details (moved from Project Settings' Details
  Tab) and a Table of Contents tab where details on chapter level is displayed. This table also
  shows an estimated page count and estimated page location of each chapter. Issue #528, PRs #555,
  #598 and #603.
* Added three buttons below the project tree that connects to Project Details, Writing Statistics,
  and Project Settings. PR #555.
* The settings and tabs in the Preferences dialog have been re-arranged into more tabs with less
  options on each tab. PRs #577 and #624.
* Minor changes to margins and alignments of widgets on the main GUI. PR #565.
* Added a keyboard shortcut to change focus to the Outline tab. The focus change now also ensures
  that the main GUI also switches to the tab where the focus is shifted. Issues #609 and #612, PR
  #615.
* The cursor should now also be visible when opening a blank document and the editor has focus.
  Issue #608, PR #621.

**Text Editor**

* Added support for multi-paragraph quote (dialogue) highlighting. This feature is optional, and
  can be enabled/disabled in Preferences. Issue #546, PR #577.
* Add several new symbols to the Insert menu/ Issue #602, PRs #603 and #604.

**Other Changes**

* Trigger a save document call before the Build Novel Project tool starts the build. This ensures
  that unsaved changes in the editor are included in the build. Issue #610, PR #616.

**Code Maintenance**

* Reformatting of source file headers and adding license headers to all test source files. Test
  source files are now also organised into subfolders. PR #563.

----

## Version 1.0.3 [2021-01-24]

### Release Notes

This patch release fixes a minor bug sometimes encountered when running novelWriter from command
line on Windows. In addition, the Solarized Dark and Solarized Light themes have been added to the
selection of GUI and syntax themes by a user contribution.

The main change in this release is to the install scripts and the documentation related to
installing and running novelWriter. The primary change is a different method of packaging the app
for Windows. Instead of building an `.exe` file, the new setup instead builds a runnable zip file
`.pyz`. The executable would often be mistakenly flagged by virus control software due to the
packaging tools. This is a known problem with pyinstaller and similar tools, but such warnings are
always concerning even if they are false positives.

### Detailed Changelog

**Bug Fixes**

* Fix crash when starting novelWriter from command line on Windows from a different mounted drive
  than where it is installed. This was caused by a relative path lookup that defaulted to the wrong
  current directory. This works on Linux/macOS which have a common root path, but not on Windows.
  Issue #581, PR #587.

**User Interface**

* Added Solarized Dark and Solarized Light GUI and syntax themes. PR #578 by @nullbasis.
* The Typewriter Scroll Mode now works better in combination with the Scroll Past End feature. The
  scroll mode still only works when there is actually any document to scroll into, but previously
  it would also not work until the total length of the document reached 40% of the height of the
  editor window. This was quite confusing. This limit is now reduced to 10%, which means that as
  long as the Scroll Past End option is enabled, the Typewriter Scroll will always work according
  to its settings. Issue #589, PR #593.

**Installation**

* Merged the `make.py` script into `setup.py`. PR #584.
* Added a second way to build distributable packages of novelWriter for Windows. The new method
  does not use any of the current package tools that produce a Windows executable of the app. These
  packages tend to cause false virus warnings. This new method uses the Python tool `zipapp` to
  bundle novelWriter as an executable `.pyz` file, and adds Python embeddable and library
  dependencies into the same folder. The folder itself can be distributed as-is, or a Windows
  installer executable can be generated with `setup.py setup-pyz`. Issue #580, PR #584.

**Documentation**

* Updated documentation, main README and Contribution Guide to make them more consistent and to
  improve installation instructions. Based on issue #586 and input from @mgrhm. PR #592.

**Other Changes**

* The HTML generator now adds line breaks after `div` blocks used to wrap tag/reference lines. This
  makes the output easier to process by scripts, but has no impact on browser rendering and import
  into other applications. PR #597.

----

## Version 1.0.2 [2021-01-19]

### Release Notes

This patch release fixes a few minor cosmetic issues, a minor issue with the indexer, and a bug
when adding words to the user's own spell check dictionary. Additionally, the documentation has
been updated based on user feedback, and some install issues resolved.

### Detailed Changelog

**Installation**

* The dependency list was missing in the setup configuration for PyPi due to a bug in the
  `setup.cfg` file. The dependencies have been moved to a different section where the setup tool
  now picks them up properly. Issue #570, PR #573 by @stranger-danger-zamu.

**Bug Fixes**

* Fixed an issue with note files being moved between a non-novel root folder and a novel root
  folder without clearing its index entry in the former note or novel index. This would cause
  duplicate entries for such a file. PR #558.
* Fixed a cosmetic issue where the meta data panel below the project tree was not cleared when the
  project was closed. PR #559.
* Fixed an issue where the main window title would not be cleared when a project was closed, and
  the new title not set when a new project was first created. Issue #560, PR #561.
* The editor context menu option to "Add Word to Dictionary" should also be visible when there are
  no spell checker suggestions. The entry was erroneously added under an if-condition that excluded
  it in those cases. Issue #574, PR #575.

**Documentation**

* Fixed some typos and spelling mistakes in the documentation, and reworded parts of the text that
  were unclear. The technical page has also been extended with more information on project folder
  structure. PR #557.
* Clarify install instructions, and remove the duplicate instructions in the README file and
  replace them with a brief section. The full instructions are in the documentation. Issues #566
  and #570, PR #576.

----

## Version 1.0.1 [2021-01-10]

### Release Notes

This release is mainly to bring the documentation up to date, as I forgot to update the install
instructions in the original 1.0 release. I also forgot to change the various settings and help
texts that describe novelWriter as under initial development (beta state).

Some minor improvements have been made to the "Edit Project Item" dialog and some restrictions on
the settings available for documents created in the "Outtakes" folder relaxed. A few minor issues
with the document and project changed icons on the status bar have also been resolved. The
indicators were previously set to changed status even if no actual change had been made to the
project.

### Detailed Changelog

**User Interface**

* Added the Outtakes folder to a list of root folders that will allow the setting of file layouts
  otherwise only permitted under the Novel root folder. It makes sense to permit the files in this
  folder to have the same extended settings that Novel files have. PR #552.
* The text input and dropdown boxes of the Edit Project Item dialog box now extend when the dialog
  window is resized. Previously, the space between the label and the box would stretch instead,
  which isn't very useful. PR #552.
* The document and project changed status icons on the status bar are now set to unchanged status
  when the project is opened. In addition, an issue with the status being set to changed on various
  events that were not actual changes to the document or project has been resolved. For instance,
  changing the size of the document editor would flag the document itself as changed. PR #554.

**Documentation**

* Updated the install instructions of the documentation and the main readme file, as well as the
  current development status as listed on PyPi. PRs #550 and #551.

----

## Version 1.0 [2021-01-03]

### Release Notes

Based on my own testing and usage, and no serious bugs discovered in quite some time (aside from a
few corner case issues), it appears that novelWriter is stable enough for a 1.0 release. Thanks to
all the new users who keep providing feedback on bugs, cosmetic issues, or suggesting improvements
and new features. I'm glad to hear that others find my application useful, and I will keep making
improvements as I get new suggestions and have new ideas myself. At the same time, I will continue
to keep novelWriter simple and clean and avoid feature-bloat.

This release mainly fixes cosmetic and other minor issues to the user interface and makes a few
minor improvements to some less used features. Aside from this, nothing major has changed since the
last release candidate.

This release concludes over two years of tinkering with this project. The project grew out of
numerous lunch and coffee discussions with my colleague Marian Lückhof at my former job. We were
both looking for a tool for writing novels on Linux that suited our needs. We started assembling a
wish list of features that has become novelWriter. In addition, users on GitHub have continued to
test new features, provide very helpful feedback, and make new suggestions for improvements.
Especially the feedback from @johnblommers has been helpful during much of the initial development
time. Over the last months more users have started posting ideas and feedback. Thanks to all of you
for your contributions.

The 1.0 release is intended as a first release of the core features of novelWriter. That does not
mean that all planned features have been fully implemented. There is a long list of ideas and
suggestions to consider and implement. New ideas and suggestions are welcome. Either as feature
requests in the issue tracker, or if not fully formed, can be discussed on the
[discussions page](https://github.com/vkbo/novelWriter/discussions).

### Detailed Changelog

**Bugfixes**

* Fixed a minor cosmetic issue with the checkbox next to the "Distraction Free Mode" entry in the
  menu where its checkmark wouldn't always correspond to the current state of the mode. PR #532.
* When opening the "Writing Stats" dialog in a new project where there is no session log file yet,
  an error dialog would pop up to complain the file is missing. A missing file is not an error, and
  should just be quietly ignored. PR #535.
* Don't enforce string data type in meta data lines written to the head of documents. Some of the
  entries can potentially be of NoneType, and the enforced type will then cause a crash. PR #539.
* Fixed a couple of faulty checks in the index and outline details panel. The checks were not
  reachable by user actions, but put in place to capture coding errors. PR #549.

**User Interface**

* The placeholder text in the "Build Novel Project" tool was referring to the name of the build
  button by a previous label. It now refers to the label that is on the current button. PR #535.
* Add "Move Item Up" and "Move Item Down" to the project tree context menu. These connect to the
  same function as the same entries in the Tools menu. PR #535.
* Block the Item Editor for the root Trash folder. PR #539.

**Other Changes**

* The special "Orphaned Files" folder has been dropped. Since the document class saves most of the
  document meta data to the header of document files, it is no longer strictly necessary and it
  does complicate the code behind the project tree as the orphaned folder isn't a tracked folder
  and therefore needs a fair bit of customised code to fit into the rest of the tree data model.
  Files found in the project's storage folder that do not exist in the project file will now be
  imported into the main project tree based on a set of fallbacks. All recovered files are prefixed
  with the word "Recovered". Issue #540, PR #543.
* Changed the way novel headers are added to the Outline view in cases where the strict logic of
  header levelled isn't obeyed. Previously. a scene header not under a chapter would be added to a
  previous chapter. That may be a bit confusing. Now, instead, a scene outside a chapter will just
  be bumped up one level. PR #549.

**Documentation**

* Fixed some minor typo or wrong word errors in the contributing guidelines. PR #537 by Curtis
  Gedak @gedakc.
* Fixed minor grammar and typo issues in documentation. PR #544 by Curtis Gedak @gedakc.
* Updated documentation with latest changes and rewritten some sections to make the terminology
  more consistent. PR #548.

**Code Improvements**

* Also enforce the maximum line length in text documents. PR #534.
* Updated various parts of the code where a question message box is opened and redirected the call
  to the main GUI class. This was done mostly for consistency, but the feature was added earlier to
  ensure that core classes do not depend on Qt libraries. PR #535.

----

## Version 1.0 Release Candidate 2 [2020-12-13]

### Release Notes

This second release candidate for 1.0 comes with only minor changes and improvements, and a handful
of minor bugfixes.

Among the improvements is the addition of all the possible @-keywords for tags and references to
the "Insert" menu under the sub-menu "Tags and References". The "Help" menu has also received a few
improvements and additional links to useful webpages. This release also adds a "Release" notes tab
to the "About novelWriter" dialog. The release notes are displayed automatically the first time you
launch novelWriter after updating to a new version.

Among the fixes is better support for high resolution screens. A few elements on the GUI did not
scale properly, among them the document editor and viewer header and footer. These were clipped on
high res screens due to an underlying issue with the Qt widget underestimating how much space it
required to accommodate the text. Unfortunately, dragging the novelWriter app between screens of
different scaling factors is not currently supported. However, the GUI should scale properly to the
scaling factor on the screen it is opened on.

The work leading up to this release has mostly been focused on improving the test coverage of the
source code of novelWriter. This helps to ensure that the code does what it is intended to do, and
is able to handle corner cases and unexpected external errors and user actions that may occur.
While writing these tests, a number of minor potential issues have been uncovered and handled. Most
of these are corner cases that may not even be reachable by unexpected user actions.

Hopefully, these changes have resulted in an even more stable version of novelWriter. If no more
issues are discovered, the next release will be the final version 1.0 release.

### Detailed Changelog

**Bugfixes**

* The headers and footers of the document editor and viewer would be clipped on high DPI monitors.
  This was due to the QWidget holding these did not automatically scale in the layout. The proper
  height of these are now calculated and enforced instead of relying on automated scaling. Issue
  #499, PR #502.
* Fixed a few inconsistencies in scaling of toggle switches, the form layouts, and the margins of
  the Item Editor when viewing on a high DPI screen. PR #502.
* Switching syntax theme live would not update all colours in the editor and viewer. This has now
  been fixed. PR #516.
* Using the Tools menu to move items up or down in the project tree, without selecting an item to
  move, would cause a crash. The move actions are now quietly rejected if no item is selected.
  Issue #521, PR #522.

**User Interface**

* Added all the possible keywords for tags and references to the Insert menu. Since the list was
  growing long, the Insert menu entries have been split up into four sub menus according to the
  previous grouping. Issue #501, PR #503.
* A "Release Notes" tab has been added to the "About novelWriter" dialog where the latest release
  notes can be displayed. PR #508.
* Menu entries that will open the "Releases" and "Discussions" pages on the novelWriter GitHub repo
  has been added to the Help menu. PRs #509, #511 and #520.
* The help text of many of the Preferences options have been clarified and rewritten. PR #516.
* Added two greyscale syntax themes. These will match with the greyscale icon themes to produce a
  GUI without colours. PR #516.

**Other Changes**

* The Windows installer now properly sets up the mime type for novelWriter, meaning novelWriter
  project files can be opened from the Explorer directly into novelWriter. PR #511.
* It is now possible to create new files in the Outtakes root folder from the context menu. Issue
  #517, PR #519.

**Test Suite**

* The tests for the core classes of novelWriter have been completely rewritten. Every class or
  source file of the core functionality (everything handling the actual project data and documents,
  as well as the meta data) is now covered by its own testmodule with a 100% coverage for each
  module. PR #512.
* Likewise, the base tests have been rewritten to cover the `Config` class, the `main` function
  that launches the app, and the error handling class. The structure matches the core tests from
  #512. PR #514.
* The GUI tests have been reorganised to match the new test structure, and somewhat improved, but
  some parts still need additional coverage. PR #527.

----

## Version 1.0 Release Candidate 1 [2020-11-16]

### Release Notes

This is the first release candidate for the upcoming release of novelWriter 1.0.

Since the fifth beta release about four weeks ago, not much has been changed in novelWriter. A few
minor tweaks have been made to the GUI.

A number of features and tools are now automatically switched off when there is no project or
document open for those features to act upon. Previously, this was a bit inconsistent, although no
serious bugs have been reported or encountered.

Most of the minor changes in this release should not be noticeable to most users. However, there
are a couple of noticeable changes.

**Typewriter Mode**

The "Typewriter Mode" of the editor has been improved. Essentially, this feature is a sort of smart
scroll. It tries to keep the cursor stationary in the vertical direction, and will try to scroll
the document up when the cursor skips to a new line while typing (or down in case of backspaces).
This is similar to the way a typewriter scrolls the paper when hitting the return key. It improves
the writing experience as the current active line will stay at the same eye heightlevel on the
screen.

Previously, the feature would lock the cursor to a given vertical position defined by the user.
Now, instead, the cursor will remain stationary in the vertical direction at any position the user
sets it to by mouse click or keyboard navigation. The user can define a minimum distance from the
top where this feature is activated. These changes makes it more flexible in terms of where the
focus is in the editor. The feature can be controlled from the main Preferences.

**Switching Syntax Theme**

It is now possible to switch syntax highlighting theme without restarting novelWriter. Previously,
changing the theme would only half-way update the document, header and footer background and text
colours. The new settings would not be fully applied until the application was shut down and
started again, thus making it a bit tedious to look through syntax themes to find the one you want.

Switching main GUI theme still requires a restart.

### Detailed Changelog

**Installation**

* A new setup option `setup.py xdg-install` will install the desktop integration (icons, mime and
  launcher) using the OS' `xdg-utils`. This is a more standardised way of installing these
  elements, and replaces the previous `launcher` option. PR #484.

**Bugfixes**

* The Details Panel below the Outline Tree View was not cleared when a project was closed, and
  whatever was listed there was still present if a new project was opened. The panel is now reset
  when a project is closed. Issue #490, PR #491.

**User Interface**

* The Typewriter Mode feature has been improved to keep the cursor stationary at any point in the
  editor viewport as long as the cursor is at a user-defined minimum distance from the top of the
  viewport. The mouse, arrow and page keys do not trigger a reposition. The new behaviour is
  similar to that of the Gutenberg editor in WordPress. PR #482.
* The document editor and viewer are now properly updated when the user switches syntax theme.
  There is no longer a need to restart novelWriter first to apply the changes. PR #487.
* Some minor GUI changes include: don't run the background word counter when there is no document
  open, make the split panels of the Build Novel Project tool non-collapsible, and set the initial
  column widths of tree views to more sensible values. PR #489.
* Block various menu actions, like split and merge documents, project backup, inserts, etc, when
  there is no project open. None of these being active caused any errors as these actions were all
  handled by the various tools, but they shouldn't even trigger when there is no project or
  document to perform the action on. PR #492.
* Clarify the message of the Close Project and Exit novelWriter dialogs. Previously, it may have
  seemed to some users that clicking "No" would allow the closing to procede without saving
  changes. This is not true as changes are saved automatically when editing a project. The dialog
  text should now make this clearer. Issue #494, PR #495.

**Other Changes**

* The index cache file `meta/tagsIndex.json` now has line breaks and indents. This makes it easier
  to version control if the user really wants to track this file. PR #483.
* The format of the meta data at the top of document files has been changed to be easier to parse,
  and easier to extend with new settings. It is also more human-readable in cases where the user
  opens a document file with other software. PR #486.
* Remove the `ToC.json` file and improve the `ToC.txt` file. There latter now has additional
  information and the format has been improved slightly to be easier to parse if read by an
  external program or script. PR #493.

**Code Improvements**

* There has been some clean-up of comments and docstrings, as well as optimisation and merging of a
  few functions that were implemented in multiple places. PR #485.
* Move some of the constants defined in various other classes into the appropriate constants
  classes, and make all constants upper case variables. PR #489.

----

## Version 1.0 Beta 5 [2020-10-18]

**Important Notes**

* The minimal supported Python version is now 3.6. While novelWriter has worked fine in the post
  with versions as low as 3.4, neither 3.4 nor 3.5 is tested. They have also both reached end of
  life. There are a couple of good reasons to drop support for older versions. PR #470.
  * Python 3.6 introduces ordered dictionaries as the standard.
  * The format string decorator (`f""`) was added in 3.6, and is much less clunky in many parts of
    the code than the full `"".format()` syntax.
  * Especially 3.4 has limited support for `*var` expansion of iterables. These are used several
    places in the code.

**Bugfixes**

* Fixed a bug in the Build Novel Project tool where novelWriter would crash when trying to build
  the preview when running a version of the Qt library lower than 5.14. Issue #471, PR #472.

**User Interface**

* An option has been added in Preferences to hide horizontal or vertical scroll bars on the main
  GUI. These optons will hide scroll bars on the Project Tree, Document Editor, Document Viewer,
  Outline Tab and on the controls of the Build Novel Project tool. Scroll bars take up space, and
  as long as the project doesn't contain very long documents, scrolling with the mouse wheel is
  enough. The feature is of course entirely optional. PRs #468 and #469.
* It is no possible to enable scrolling past the end of the document with a new option in
  Preferences. Previously, the editor would just allow scrolling to the bottom of the document. The
  new option adds a margin to the bottom of the document itself that allows for scrolling past this
  point. This avoids having to type text at the bottom of the editor window. PRs #468 and #469.
* A new feature called "Typewriter Scrolling" has been added. It basically means that the editor
  window will try to keep the cursor at a given vertical position and instead scroll the document
  when the cursor moves to a new line, either by arrow keys or while typing. The position can also
  be defined in Preferences. The scroll bar uses an animation effect to perform the scrolling to
  avoid abrupt jumps in the editor window. PRs #468 and #474.
* The line counter in the Document Editor footer now shows the location in the document in terms of
  percentage. This is convenient for very large documents. PR #474.
* A "Follow Tag" option has been added to the Document Editor context menu. This option appears
  when right-clicking a tag value on a meta data line. PR #474.
* When applying a format from the format menu to a selection of multiple paragraphs (or lines),
  only the first paragraph (or line) receives the formatting. The editor doesn't allow markdown
  formatting to span multiple lines. Issue #451, PR #475.
* The syntax highlighter no longer uses the same colour to highlight strikethrough text as for
  emphasised text. The colour is intended to stand out, which makes little sense for such text.
  Instead, the highlighter uses the same colour as for comments. PR #476.

**Other Changes**

* Since support for Python < 3.6 has been dropped, it is now possible to use `f""` formatted
  strings in many more places in the source code where this is convenient. This has been
  implemented many places, but the code is still a mix of all three styles of formatting text. PR
  #478.
* Extensive changes have been made to the build and distribute tools. The `install.py` file has
  been dropped, and the features in it merged into a new file named `make.py`. The make file can
  now also build a setup installer for Windows. The `setup.py` file has been rewritten to a more
  standardised source layout, and all the setup configuration moved to the `setup.cfg` file. PRs
  #479 and #480.

----

## Version 1.0 Beta 4 [2020-10-11]

**Bugfixes**

* When the Trash folder didn't exist because nothing had been deleted yet, the lookup function for
  the Trash folder's handle returned `None`. That meant that any item with a parent handle `None`
  would be treated as a Trash folder in many parts of the code before the Trash folder was first
  used. This caused a few decision branches to make non-critical mistakes. In particular the
  project tree context menu. This issue has now been fixed with a new check function that takes
  this into account. PRs #452 and #453.
* If an older project was opened, one with a different project file layout than the more recent
  versions, a dialog asked whether the user wants the project updated or not. However, the function
  that moves files to their new location would actually start working before the dialog asked for
  permission. The permission would only be applied to the project XML file. Now, the check is still
  run before the dialog, but the action of moving files around are postponed to after the
  permission has been given and the project XML file parsed. PR #453.
* If there were multiple headings in a file, and the last paragraph did not end in a line break,
  the word counter for the individual sections would miss the last paragraph of the last section
  due to an indexing error. This has now been fixed. PR #453.
* The last cursor position of a document in the editor would only be saved if the document had been
  altered. It is now also saved in the cases where the user makes no changes. PR #460.
* When using an aspell dictionary for spell checking, words containing a hyphen would be
  highlighted as misspelled. This is not the case for hunspell dictionaries. The hyphen is now
  taken into account when splitting sentences into words for spell check highlighting. PR #462.
* Some of the file dialogs would fail with a non-critical error when the cancel button was clicked.
  The cancel is now captured consistently in all instances where such a dialog is used, and the
  calling function exited properly. PR #463.

**User Interface**

* Some minor changes to the text formatting on the Recent Projects dialog. PR #452.
* The Build Novel Project tool has been improved. The settings side panel is now scrollable, and
  the document and settings panel now have a movable splitter between them. This gives more
  flexibility to the sizes of the various parts. PR #459.
* A new option to replace tabs with spaces has been added to the Build Novel Project tool.
  Previously, they were always replaces for HTML output. However, converting them to the HTML code
  for a tab is actually convenient for later import into for instance Libre Office, which then
  converts them back to regular tabs. Issue #458, PR #459.
* Non-breaking spaces have been removed from the HTML conversion of keywords and tags. Issue #458,
  PR #459.
* An upper limit of how large a document the Build Novel Project tool can view has been set. It is
  10 megabytes of generated HTML. The tool will still build larger documents, but they aren't
  displayed. This also limits which options are available in the "Save As" list for such large
  documents. Only native novelWriter exports are supported in such cases. The limit is an order of
  magnitude larger than a typical long novel. PR #460.
* The language indicator in the status bar now has a tooltip stating what tool and spell check
  dictionary provider is being used. PR #462.
* All representations of integers, mostly word counts, are now presented in the same way. They
  should all use a thousand separator representation defined by the local language settings. PR
  #464.
* Many parts of the GUI have had a spin/wait cursor added for processes that may take a while and
  will block the GUI in the meantime. PRs #460, #463 and #464.
* A line counter has been added to the footer of the document editor next to the word counter. It
  makes it easier to compare the position in the document when also accessing it in an external
  editor. PR #466.

**Improvements for macOS**

* The native macOS menu bar now pulls the correct menu entries into the first menu column. PR #463.
* The application name in the main menu would state Python instead of novelWriter. As long as the
  `pyobjc` package is installed, the label will now correctly state novelWriter. PR #463.
* Install and run instructions for macOS have been added to the main README. PR #463.

**Editor Performance**

* The syntax highlighter now remembers what type of line every line in the document is. This means
  that certain types of lines can be re-highlighted without having to process the entire document
  again. This is particularly useful for refreshing the highlighting of keywords and tags after the
  index has been rebuilt. PR #460.
* On a few occasions, the entire document in the editor would be reloaded in order to update the
  layout and formatting. This is not only slow for big documents, it also resets the undo stack.
  Instead, the entire document is "marked as dirty" to force the Qt library to update the layout,
  which is much faster. PR #460.
* For very large documents (in the megabyte range), the repositioning of the cursor when the
  document was opened would sometimes interfere with the rendering of the document itself. This
  could potentially cause the editor to hang for up to a couple of minutes. Instead, the
  repositioning of the cursor is now postponed until the document layout size has reached past the
  character where the cursor is to be moved. This mode is only used for documents larger than 50
  kilobytes. PR #460.
* The document editor will no longer accept single documents larger than 5 megabytes. This
  restriction has also been applied to the Build Novel Project tool. For reference, a typical long
  novel is less than 1 megabyte in size. PR #460.

**Other Changes**

* The command line switches `--quiet` and `--logfile=` have been removed. They were intended for
  testing, but have never been used. The default mode of only printing warnings and errors is quiet
  enough, and logging to file shouldn't be necessary for a GUI application. PR #453.
* A number of if-statements and conditions in the code that were intended to alter behaviour when
  running tests, mostly to stop modal dialogs from blocking the main thread, have been removed.
  These types of changes to the program flow when running tests have now been reduced to a minimum,
  and modifications instead handled with pytest monkeypatches. PR #453.
* The `QtSvg` package is no longer in use by novelWriter. The internal dependency check has been
  removed. PR #457.
* It is no longer possible to set the user's home folder as the root directory of a project. The
  home folder is the default lookup folder in many cases, so it's easy to do by mistake. PR #457.
* The background word counter has been rewritten to run on an application wide thread pool. This is
  a more appropriate way of running background tasks. PR #462.

**Test Suite**

* Major additions to the test suite, taking the test coverage to 91%. PR #453.
* Test coverage for Linux (Ubuntu) for Python versions 3.6, 3.7, and 3.8 are now separate jobs. In
  addition, Windows with Python 3.8 and macOS with Python 3.8 is also tested. All OSes are piped
  into test coverage, and they all have status badges. PRs #453 and #454.

----

## Version 1.0 Beta 3 [2020-09-20]

**Bugfixes**

* After recent changes, the `Edit Project Item` entry (or shortcut `F2`) in the menu would cause an
  error. Other means of triggering the edit dialog for a selected item were working fine. The error
  was caused by a dummy variable being sent by the menu QAction element that was caught by a new
  optional variable in the dialog function. All other menu actions have been wrapped in lambda
  functions to prevent this from happening again. PR #448.
* The Merge Tool was permitting a merge on an empty list of files to be merged. This would result
  in a new, empty file. The Merge Tool will now stop if the list of files is empty. PR #448.
* The orphaned file handling function would cause an error if the orphaned file was empty. This
  would trigger a secondary issue with uninitialised variables, which has also been fixed. PR #448.
* The context menu on the Project Tree would not show the `New File` and `New Folder` options on
  root folders if there were no Trash folder present. This weird bug was caused by the filter
  getting a `None` Trash handle and therefore assuming all root folders were Trash folders as they
  too have parent handle `None`. PR #452.

**User Interface**

* The Last Opened column in the Open Project dialog now has a fixed width font, and the Words
  column has a thin space between number and multiplier unit to make it easier to read. PR #452.

**Code Improvements**

* Minor improvemenmts have been made to the core project classes to improve encapsulation and
  better ensure consistency between the different data structures that store the novel project in
  memory. PR #447.
* Some unused or redundant code has been removed, and in some places, functions have been merged to
  reduce code repetition. PR #449.

**Test Suite**

* A lot more tests have been added and test coverage improved. PR #449.

----

## Version 1.0 Beta 2 [2020-09-13]

**Bugfixes**

* If the horizontal scroll bar appeared at the bottom of the document editor or viewer, for
  instance if a long, un-wrapable line was entered, the scroll bar would sit on top of the document
  footer. The footer bar now properly moves out of the way when the horizontal scroll bar appears.
  Issue #433, PR #434.

**New Features**

* It is now possible to set a different spell check language for a project than the one set in the
  main Preferences. It is only possible to select a different language, not a different spell check
  tool. The setting is managed in the first tab of the Project Settings dialog. Issue #368, PR
  #437.
* The document editor now has the Cut/Copy/Paste options in the main context menu. In addition,
  Select All, Select Word, and Select Paragraph have been added to the menu. The latter two will
  select the word or paragraph under the mouse pointer, not the cursor as the main menu entries do.
  Issue #438, PR #439.
* The document viewer has a new custom context menu with Copy, Select All, Select Word and Select
  Paragraph with identical functionality and look to the context menu entries in the document
  editor. PR #439.
* The document view panel now has a back navigation and forward navigation history of 20 documents.
  The navigation is activated by two buttons in the header, menu entries and keyboard shortcuts in
  the `View` menu, and by navigation buttons on the mouse. Issue #441, PR #442.
* Clicking on a document in the project tree with the middle mouse button will now open the
  document in the document viewer. PR #443.
* Added an edit and a search button to the top left corner of the document editor, in the header.
  The edit button opens the edit item dialog for the open document, and the search button toggles
  the search box for the document. PR #445.
* Added show/hide comment and synopsis buttons to the bottom right corner of the document viewer,
  in the footer. These toggle on and off the rendering of these elements in the viewed document.
  The corresponding settings in Preferences have been removed. PR #445.

**Feature Improvements**

* The document split tool now asks for permission before generating the documents. This adds a
  final confirmation before generating a lot of new documents that it can be tedious to clean up if
  the action was activated by mistake. PR #436.
* Both split and merge tools now preserve the document status or importance value from the source
  item. Previously, it would be reset to the default value. PR #436.

**Test Suite**

* Improved test coverage. PR #446.

----

## Version 1.0 Beta 1 [2020-08-30]

**Bugfixes**

* Not technically a bug, but the clearing of the document editor footer bar, both during start-up
  and when a document was closed, would print two ERROR messages to the terminal window. These were
  benign, but are now prevented from occurring by a slight change in the logic. Issue #418, PR
  #420.
* Fixed spell check highlighting for words separated by a forward slash, which was treated as a
  single word. Issue #427, PR #428.

**New Features**

* A new root folder has been added. It is named "Outtakes" by default, and functions as an archive
  folder for any file that the user wants to take out of the main project tree. The file retains
  its meta data, is editable, and is always excluded from builds. It is not possible to create
  files in this folder, but you can create subfolders for organising them. PRs #415, #416 and #419.
* Support an alternative apostrophe. There is a unicode character defined for this, but the regular
  right hand single quote symbol is the recommended character. However, sometimes this confuses the
  syntax highlighter. The alternative character bypasses this, and may also be useful for languages
  that don't use the same type of symbol for these. PRs #429 and #430.

**Feature Improvements**

* The way the enter and tab keys work in the document editor have been improved. If the search or
  replace text box has focus, the tab key switches between them, and the enter key always triggers
  the button that is to the right of the box with focus. If the editor has focus, the tab and enter
  keys work as expected for a text editor. PRs #412 and #413.
* The keyboard sequence `Ctrl+Shift+Z` is now again an alternative to `Ctrl+Y` for the redo
  functionality. PR #413.
* It is now possible to drag and drop files into the Trash folder. PR #415.
* Files moved to Outtakes or Trash are now cleared from the index, except their word counts. All
  tags and references are thus out of the project. They are automatically put back in when the file
  is dragged into the main project tree again. PR #416.
* Tabs and tab stops are now rendered properly in the document viewer. Since the `setHtml` function
  of the Qt widget used here strips tabs, they were previously just converted to eight spaces. This
  prevented the tabs from aligning vertically like they do in the editor. The stripping of tabs is
  now bypassed by replacing them with a placeholder text, and reverting the replacement after the
  document content has been set. This change also applies to the preview in the Build Novel Project
  tool, and therefore also the print and print to PDF functions. PR #419.
* The syntax highlighter is now better at detecting what is a single quoted string and what is an
  apostrophe in a word. PR #430.

**Other Changes**

* A hard maximum project tree folder depth of 30 has been added. Level 28 is the last level where a
  folder can be created, to allow for one more level of files. There is no particular reason for
  the number 30, it was mostly a matter of picking a number. 30 is assumed to be excessive. It is
  hard to navigate a project tree with that many folders. The value was set because many places in
  the code there was a soft limit of 200. If you created more, various parts of the code would stop
  working. PRs #416 and #421.
* The dialog for reporting unhandled errors has been changed and a new custom Qt subclass written.
  It does essentially the same thing as the standard QErrorMessage box did, but adds the feature of
  a clickable link to the issues tracker on GitHub, and a monospace formatted traceback for the
  issues ticket. In addition, a crash that pops this dialog will now trigger an attempted
  controlled shutdown of novelWriter. Before, it would try to keep running, but often leave
  novelWriter in a half defunct state. PR #417.

**Test Suite**

* Added better test coverage of the Project Load dialog and the Project Outline tool. PR #423.
* Switched from Travis-CI to GitHub actions for running Python tests. PRs #424, #425 and #426.
* All tests can now be run independently of other tests on a function level. Before, this was only
  possible on a test file level. Issue #431, PR #432.

----

## Version 0.12.1 [2020-08-16]

**Bugfixes**

* Some of the insert menu functions were broken due to a left-over comma in the insert source code
  converting the insert text from a string to a tuple. This is a quirk of the Python language and
  unfortunately not caught as a syntax error. Issue #409, PR #410.

**Feature Improvements**

* The Select Paragraph feature in the Edit menu now selects only the paragraph itself, without the
  leading line break. This was previously handled entirely by the Qt library, which does this for
  some reason. Issue #395, PR #405.
* A chapter heading in a file with a different layout than `Unnumbered` can now also be flagged as
  an unnumbered chapter heading by adding an asterisk to the begfinning of the title text. This
  only affects the number assignment and counter when running the Build Novel Project tool. The
  rest of the app ignores the asterisk. Issue #402, PR #406.

----

## Version 0.12 [2020-08-15]

**User Interface**

* Added a New Project Wizard that can, in addition to create the previous minimal new project, also
  create a project with pre-defined root folders and chapter and scenes. It is also possible to
  create a copy of the example project from the source code. Either from the `sample` folder in the
  source, or from a `sample.zip` file generated by the `setup.py` script and saved to the
  `nw/assets` folder. PR #366.
* When the user clicked cancel on the colour dialog in Project Settins, the icon would be reset to
  black. Instead, the colour should remain unchanged. A check that the user actually selected a
  colour has now been added. Issue #395, PR #403.

**Other Changes**

* Cleaned up code using `flake8` tool and added it as a permanent check on pull requests. The tool
  filtered out a number of unused variables and imports, which wastes CPU time and memory. Every
  bit helps. PRs #394, #397 and #401.
* Added contributing guide, code of conduct and issue templates. Direct push to main, and PR #398.

----

## Version 0.11.1 [2020-08-09]

**Bugfixes**

* The modality of the dialogs have been made more consistent and a few issues with conflicting
  settings resolved. Mostly the latter relates to some dialogs both having the `exec_()` call and
  the `show()` call. The former implies modal, the latter does not, and the latter usually took
  precedence. All dialogs are now modal with the exception of the Writing Statistics and Build
  Novel Project tools. PR #389.

**User Interface**

* The Help menu entries for the documentation have been improved a bit. If the local copy of the
  documentations is present (both files are checked now), and the Qt Assistant is installed, the
  "Documentation (Local)" entry is visible with `F1` as keyboard shortcut. The "Documentation
  (Online)" is always visible with `Shift+F1` keyboard shortcut. The `F1` key redirects to this too
  if the local copy isn't available. PR #386.
* The Writing Statistics tool now has the ability to set a cap between 100 and 100 000 words on the
  word count histogram bars. This is useful if the user has added a large chunk of text, in which
  case the histogram bar is dominated by this one entry. Now, anything on and above the cap value
  will have a full bar, and all other entries scale from 0 to the cap value. PR #387.

**Documentation**

* The main index page of the documentation now has a build date on it. PR #390.

**Other Changes**

* The Travis CI build system has been altered to first check that the tests pass for Python 3.8,
  for then to move to the other supported Python versions. These are currently 3.6 and 3.7. Python
  3.9 will be added when it is released in October. PR #388.
* Some clean-up of the source code, mostly in terms of unused imports and missing docstrings. PR
  #391.

----

## Version 0.11 [2020-08-08]

Note: The source code has now switched to a default branch named `main` ahead of the changes
planned by GitHub. See their [notes](https://github.com/github/renaming) for more information.

**Bugfixes**

* The `pytest` config file now sets the local source path as the first search path for the main
  novelWriter package. This ensures that the tests can always find the correct version of the code
  when running tests. PR #381.
* The `install.py` script was expecting an older file layout for assets files. This has now been
  updated to the curren file layout. PR #380.

**User Interface**

* A set of new exception handling functions have been added. Recoverable errors will now pop an
  error dialog with the error message and a traceback for the user. The application will not
  generally exit on such errors, unless it causes Python itself to abort. It is possible to copy
  and paste the error message so it can be used for a ticket in the issue tracker. PRs #376 and
  #378.

**Documentation**

* The full documentation for novelWriter, available at
  [novelwriter.readthedocs.io](https://novelwriter.readthedocs.io/) has been rewritten. It was
  drifting out of sync with the development of the code. In addition, many improvements have been
  made to the reStructuredText formatting of the documentation source by providing better
  cross-reference linking and highlightings. The main repository README file has been updated to
  match. PRs #375, #382, and #384.
* The main `setup.py` script has been updated to also build documentation for the Qt Assistant when
  given a `qthelp` flag. The compiled help files are copied into the `nw/assets/help` folder, and
  bundled with the source when pushed to PyPi. The GUI has been altered to open the local help
  files instead of redirecting to the online documentation if the local files are both present and
  the Qt Assistant is installed. PR #375 and #379.

**Other Changes**

* Some minor changes to the source code has been made to more correctly use the Python
  `__package__` variable. PR #376.

----

## Version 0.10.2 [2020-07-29]

**Bugfixes**

* Fixed a crash when using the replace part of search/replace when using regular expressions for
  the search. The replace code assumed the search field was a string, which isn't the case when
  using RegEx, rather itb is a QRegularExpression or QRegExp object. This has now been resolved. In
  addition, the replace feature has been improved to make sure that it only replaces text selected
  by an actual search, not any user selected text. Issue #371, PRs #372 and #373.
* The Tokenizer class used for converting novelWriter markdown to other formats produced some
  invalid escape sequence warnings. The warnings did not seem to affect the results, but have
  nevertheless been fixed. PR #370.

**Features**

* Insert menu entries to insert single and double open and close quote symbols have been added.
  These are the symbols selected as the quote symbols in Preferences. They also have keyboard
  shortcuts associated with them. PR #367.

----

## Version 0.10.1 [2020-07-11]

**Bugfixes**

* Any error encountered when converting a project from the old project folder structure to the new
  were not properly propagated to the origin of the call. Any errors of warnings occurring in the
  process would previously not have been reported properly. These are no reported in a pop-up
  dialog. PR #359.

**User Interface**

* The tooltip of the search/replace Regular Expression option has been updated to state the feature
  only works for Qt 5.3 or higher. PR #359.
* The menus have been restructured a bit. The search options have been moved to a new Search menu.
  The menu order has been changed to a more standard order. The Build Novel Project tool moved to
  the Tools menu. The full screen distraction free mode is now named Focus Mode everywhere in the
  GUI, source code and settings files. Previously, different names were used in different places.
  PR #361.
* Tooltips have been added to main GUI buttons without a button text. PRs #361 and #363.

**Features**

* The search/replace Regular Expression option now uses the newest QRegularExpression tool instead
  of the older QRegExp tool if the Qt version is 5.13 or above. Otherwise, it still uses the old.
  The main benefit of the newer tool in this context is better Unicode support. PR #360.
* The Build Novel Project tool can now generate Roman numbers for chapter markers. Both upper and
  lower case is supported. PRs #362 and #363.

**Other Changes**

* The install scripts now try to create folders before copying icons. PR #364.
* The manifest file now lists the root assets folder, so that it is included in the PyPi build. PR
  #364.
* The .desktop template file has the correct categories set according to the FreeDesktop standard.
  PR #364.

----

## Version 0.10.0 [2020-06-30]

**Note:** If the project file is opened by this version of novelWriter, the project file can no
longer be read by an earlier version due to the change of how autoReplace settings are stored.

**User Interface**

* The Session Log dialog, now named Writing Statistics, has been redesigned and now has a few more
  filter options. This update also fixes the filtered time count properly. The dialog now shows a
  histogram of words added in a given session, or optionally, on a given date. The filtered log
  data can also be saved as a JSON or CSV file, the latter suitable for importing to a spread
  sheet. The new dialog tool required a new session log file format, so the new session log has
  been given a new file name. The old log file will be left untouched in the project's `meta`
  folder. For projects created prior to this change, the log will record a word count offset that
  will be subtracted from the first entry such that the first word diff will always be 1 instead of
  the total word count of the entire project. Such a large word diff would otherwise saturate the
  histogram. PRs #339 and #349.
* The document editor panel has received a footer bar like the one recently added to the document
  view panel. The footer bar currently shows the status level of the document, and the document
  word count. In addition, the word counter shows the change in count for the current session in
  the same way project word count and change is shown in the status bar. The document word count
  has been removed from the main window status bar. PR #348.
* The document editor footer can optionally be hidden in Distraction Free mode. PR #351.
* The Italic and Bold menu entries have been renamed to Emphasis and Strong Emphasis, which is more
  in line with what they represent in Markdown and HTML. They are still renderred as Italic and
  Bold in the document viewer, but the HTML export is using the `<em>` and `<strong>` tags. PR
  #350.
* Due to several issues with the formatting of emphasised text using `*`, `**`, and `***` wrappers,
  especially when using nested emphasis, the syntax for emphasis (italic) and strong (bold) has
  been reverted to use `_` and `**` wrapping, respectively. This removes the ambiguity, and
  resolves the corner cases. It was possible to resolve the issues by using a custom written parser
  that takes care of all valid combinations, but such a parser would be a bit too slow for use in
  syntax highlighting. I decided therefore to stick with RegEx parsing, and keeping those RegExes
  as short and fast as possible while enforcing the basic formatting rules. Separating the notation
  for emphasis and strong is commonly recommended when writing Markdown anyway, so it is a sensible
  compromise between speed and flexibility. This PR partially reverses PR #310. Issue #353, PR
  #355.
* The syntax highlighter now properly highlights overlapping formattings, including emphasised text
  inside of highlighted quotes. PR #355.
* The colour highlighting of emphasis, strong and strikethrough, can now be switch off in
  Preferences. The syntax highlighter will still apply the italic, bold and strike effects. PR
  #357.
* The project path in the Details tab of Project Settings can now be selected and copied to
  clipboard. Issue #354, PR #356.

**Other Changes**

* The way the auto-replace settings are stored in the project XML file has been changed in order to
  be more consistent with other features, and to avoid a potential pitfall in defining the tag name
  from a user-entered string. The project class retains its ability to read the old format of the
  file, and will save in the new format. The file format of the project XML file has been bumped to
  1.2. PRs #344, #346 and #347.

----

## Version 0.9.2 [2020-06-26]

**Bugfixes**

* The project tree word counts were getting mixed up when a file was moved to the trash folder, or
  permanently deleted. This has now been fixed, and moving a file should give a zero net change of
  project word count. Permanently deleting it will result in a negative net change. Issue #333, PR
  #335.

**User Interface**

* There is a feature in the project tree class that ensures that the tree item being acted on is
  visible in the tree. It is called when you for instance click the header of an open document. It
  was also activated when opening a document from the tree view with either double-click by mouse,
  or by using the Enter key. This meant that the tree view would often move, which made it hard to
  mouse click on items after eachother since you ended up chasing a moving target. This feature is
  now disabled for document open. In addition, the scroll into view feature has been added to the
  search/replace call to move into the next document when reaching the end of the current document.
  This was requested in Issue #332. PR #334.
* The Build Novel Project tool will now display the build time of the document in the preview
  window in order for the user to know if it is potentially out of date. The timestamp is given, as
  well as a fuzzy time string, indicating the age of the content. Issue #331, PRs #336 and #337.

**Documentation**

* The documentation has been updated to clarify the correct formatting for italic, bold and
  strikethrough formatting tags. Issue #220, PR #338.

----

## Version 0.9.1 [2020-06-21]

**Bugfixes**

* Fixed a serious bug in the replace part of the search/replace function that caused novelWriter to
  crash when the replace text function was called. Issue #327, PR #328.

----

## Version 0.9 [2020-06-21]

**Core Functionality**

* Underline text formatting has been removed. It is not standard HTML5, nor Markdown, and was
  previously implemented using the double underscore notation that in standard Markdown is
  renderred as bold text. Instead, novelWriter now renders a single `*` or `_` wrapping a piece of
  text _within_ a paragraphs as italicised text, and a double `**` or `__` as bold text. The
  keyboard shortcuts and automatic features _only_ support the `*` notation. A triple set of `***`
  are treated as both bold and italicised. PR #310.
* Strikethrough formatting has been added back into novelWriter using the standard Markdown `~~`
  wrapping. PR #310.
* Added support for thin spaces and non-breaking thin spaces. PR #319.
* The `Ctrl+Z` key sequence (undo) would not go through the wrapper function for document action
  for the document editor, but act directly on the document. This caused some of the logic
  preventing conflict between auto-replace and undo to be bypassed. This has now been resolved by
  blocking the keypress itself and let the menu action handle the key sequence. Issue #320, PR
  #321.
* The dialog window size and column width setting for the auto-replace feature in Project Settings
  are now preserved between closing and opening the dialog. Issue #322, PR #324.

**User Interface**

* The Open Project dialog will now ask before removing an entry from the recent projects list. PR
  #309.
* The text emphasis functions, either selected from the menu or via keyboard shortcuts, will now
  try to respond to the command in a more meaningful way. That is, the text editor will try to
  toggle the bold or italics features independently of eachother on the selected text. A menu entry
  to apply both at the same time has also been added. PR #310.
* The document editor search tool has been completely rewritten. It now appears as a search box at
  the top of the document, and has a number of toggle switches added to it. You can modify the
  search tool to be case sensitive, select only whole words, use regular expression search strings,
  loop when reaching the end, and continue the search in the next file in the project tree. For the
  replace feature, you can also select to have the feature try to preserve the case of the replaced
  word. Issues #84 and #305, PR #314.
* A dialog has been added for selecting quotation mark style. These are now used in the Preferences
  dialog instead of a plain text edit box. PR #317.
* Added an insert menu for inserting special symbols like dashes, ellipsis, thin and non-breaking
  spaces, and hard line breaks. PR #319.
* A menu option to replace straight single and double quotes in a selected piece of text has been
  added. This uses the same logic as the auto-replace feature. Issue #312, PR #321.
* When pressing `Ctrl+R` while the document editor has focus, the edited document will be viewed or
  refreshed in the document viewer. Previously, the selected document in the project tree had
  priority. The document is also now saved before loaded in the viewer, ensuring that it shows the
  very latest changes. Issue #143, PR #323.
* The selection in the project tree should not scroll into view when just opening the document.
  This can be quite annoying if loading several documents in sequence by double-clicking as the
  target may move just when you're about to click. PR #325.

**Other Changes**

* Added the file's class and layout to the meta data string of saved document files. This meta data
  is only used to restore the file meta information into the project if it was lost from the
  project file. It is also useful information when reading the file in external tools. PR #308.

----

## Version 0.8 [2020-06-14]

**Bugfixes**

* The HTML converter, used for the document view window as well as the Build Novel Project tool,
  would crash novelWriter if a file included an `@tag:` entry with no actual tag name following it.
  In addition to fixing this issue, the call to the converter is now also wrapped in a `try/except`
  construct to prevent crashes caused by potential edge cases in document content. If the rendering
  fails, the view window will show an error message instead of the intended document. Issue #298,
  PR #299.
* Clipping of the descended part of fonts in the document title bar has been fixed. Issue #295, PR
  #300.
* When clicking a tag in the editor while the viewer was closed, nothing would happen. Now, the
  viewer is first opened before navigating to the source of the reference tag. Issue #294, PR #306.
* The missing optional rendering of synopsis comments in the document view panel has been added.
  Mentioned in Issue #301, PR #311.

**User Interface**

* A details panel below the Outline tree view has been added. The panel shows all the information
  of a selected row in the tree view above, including hidden columns, and some additional
  information. The tags and references also become clickable links that when clicked will open in
  the document viewer. PR #281.
* Icons have been added to the Title and Document columns in the Outline. The titles get a new icon
  indicating the header level, while the documents get the already existing document icon. PR #302.
* Added a context menu to the project tree for easier access to some of the most use actions on the
  tree. PR #282.
* Improved the support for High DPI screens. Margins and box sizes that were hardcoded should now
  scale. User settings should also scale back and forth when switching between scale factors. Issue
  #280, PR #285.
* The total edit time of a project is now displayed on the Details tab of the Project Settings
  dialog. PR #290.
* The title bar in the document editor now has a full screen button and a close button, and in the
  document viewer a reload button and a close button. The full screen button toggles the
  distraction free mode, and the reload button regenerates the document being viewed to update any
  changes that may have been made to it. PRs #293, #300, #303 and #306.
* The References panel below the document viewer has been redesigned. It now sits in a resizeable
  panel below the document, and its controls sit in a footer bar in the document itself. The
  functionality of the feature is otherwise unchanged, but the buttons have received new icons. PRs
  #304 and #306.
* The option to render comments and synopsis in the document view panel has been added to
  Preferences. The toggle option for comments that was previously in the menu has been removed. PR
  #311.

**Project Structure**

* The way GUI states of switches, column widths, etc., is saved has been improved a bit during the
  High DPI updates. PRs #285 and #286.
* Some settings have been moved around to more appropriate sections in the project XML file. The
  project load function still reads the values from the previous location if opening an older
  project file. PR #288.
* A file opened in the Trash folder is no longer "Read Only". The feature was rather arbitrary, and
  also required a GUI element to notify the user of the fact. Any file can now be edited. PR #292.

**Code Structure**

* The core classes making up the project itself were previously merged into a single source code
  file. This file was getting a bit big, so they have been split up again. PR #289.
* A lot of Inkscape meta data has been removed from the SVG icons, reducing the file sizes quite a
  bit. PR #291.
* Opening and closing of files are now properly handled also when using the ConfigParser tool.
  Previously, files were not properly closed after the content had been read, leaving the handles
  open until the Python garbage collector handled them. PR #300.

----

## Version 0.7.1 [2020-06-06]

**Bugfixes**

* For some fonts (especially Ubuntu) the minimum column width in the tree widgets would be
  estimated to be too large. It especially meant that the "include when exporting" flag had a
  column much wider than it needed to be. This setting is now overridden with the known size of the
  icon, plus a 6 pixel margin. PR #278.
* Correctly fixes issue #273, which was actually due to an old css setting from early development.
  PR #287.

**User Interface**

* The Build Novel Project tool now has an option to not style the text before printing or exporting
  to file. PR #276.
* When opening an item in the project tree, the focus remains on the tree and no longer switches to
  the editor. It makes it easier to flip through files and look at them by pressing enter
  repeatedly. PRs #278 and #287.
* Added a title icon and document icon to the outline view. PR #278.
* The timeline class root folder now has a calendar icon instead of a clock. PR #287.
* Regrouped the options on the Build Novel Project tool a bit. They are now sorted into Titles,
  Format, Text and File categories, with more consistent labelling. PR #278.
* A link colour has been added to the Build Novel Project tool. It's the same colour as the header.
  PR #287.

**Other Changes**

* Reduced the number of files and folders in the source code a bit. PR #277.

----

## Version 0.7 [2020-06-01]

**Bugfixes**

* Fixed a bug where novelWriter might crash if a file is deleted immediately after being created,
  and also additional points-of-failure if the project was new. PR #267.

**User Interface**

* The back-references list in the project view panel now shows references to any tag in the open
  document, not just the first tag. Issue #227, PR #234.
* Clicking a tag now tries to scroll to the header where the tag is set. The index needed a couple
  of minor changes for this feature, so this will invalidate the old index for a project saved with
  an older version, and require a new to be built. This is done automatically. PR #234.
* Moved the Close button on the "Build Novel Project" dialog to the area with the other buttons
  since we anyway increased the size of that area. PR #256.
* Updated the unit for Preferences > Editor > Big document limit from `kb` to `kB`. Issue #258, PR
  #260.
* Added Typicons-based coloured icon set also for light GUI background. PR #265.
* The export check mark that was added to the Flags column in the project tree in Version 0.6 has
  been moved to its own column, and been replaced with a proper icon. The details panel below it
  has been updated as well. PR #268.
* Icon sizes are now calculated based on the size of the text, and all text and icons should scale
  relative to the default GUI font size. PR #268.
* The font family and size of the main GUI font can now be changed in Preferences. For Windows,
  this defaults to Cantarell 11pt, which is now shipped with novelWriter. On other systems it
  defaults to the system font. Special accommodations had be made for Ubuntu where the font size of
  the tree widget was not updated automatically (Issue #273). PRs #269, #270, #274 and #275.
* There are no Monospace fonts on the main GUI any more. Where fixed width is needed, the size is
  calculated beforehand with Qt's font metrics class. PR #271.
* Fonts are now selected via the system's font dialog rather than the font combo box. PR #270.
* Word, character and paragraph counts are now updated on the project tree details panel if the
  file currently being edited is also selected in the tree. PR #272.
* The Build Novel Project dialog now shows the previous generated content when it's opened. PR
  #272.
* The Build Novel Project tool can now export the HTML and NWD output into a JSON data file. This
  file is convenient if the user wants to post-process the output with for instance Python, or one
  of the other numerous languages that can read JSON files. PR #272.

**Project Structure**

* The project folder structure has been simplified and cleaned up. We also now freeze the main
  entry values in the main XML file. The XML file is now given version 1.1, and no further core
  changes to its structure will be made without bumping this version. We're also locking it to only
  be opened by version 0.7 or later. An old project file is converted on first open. PRs #253 and
  #261.
* When a project is closed, two table of contents files are written to the project folder. They are
  named `ToC.txt` and `ToC.json` and are there for the user's convenience if they want to find a
  specific file from the project in the data folders. As discussed in Issue #259, PRs #261 and
  #262.
* The expanded node flag from the project tree was also saved for file entries, which cannot
  actually be expanded. These flags are no longer saved in the XML file. PR #261.

**Other Changes**

* Dropped the usage of `.bak` copies of document files. This was the old method to ensure the
  document data was written successfully, but it uses twice the storage space. Instead, writing via
  a temp file is the current safe way to save files. PR #248.
* The project class now records the accumulated time in seconds a project has been opened. This
  data is not yet displayed anywhere, but it is being tracked in the project XML file. PR #261.

**Test Suite**

* Added tests for Build Novel Project, Merge Folder and Split Document tools. PRs #263 and #264.

----

## Version 0.6.3 [2020-05-28]

**Bugfixes**

* It was possible to have the backup folder set to the same folder as the project, resulting in an
  infinite loop when `make_archive` was building the zip file. This crash of paths is now checked
  for before moving to the archive step. Issue #240, PR #241.
* Fixed an issue with the Build Novel Project tool on Ubuntu 16.04 LTS where the dialog wouldn't
  open. Issue #243, PR #246.

**User Interface**

* Renamed the "Generate Preview" button on the "Build Novel Project" tool to "Build Novel Project".
  You must actually click this to be able to export or print. Issue #237, PR #238.
* Added font family and font size selectors to the "Build Novel Project" tool. You may want a
  different print font than used in the editor itself. Issue #230, PR #238.
* Removed the "Help" feature in "Build Novel Project" and instead added detailed tooltips. Issue
  #250, PR #249.
* Changed the title formatting codes for "Build Novel Project" to something less verbose. The old
  codes are translated automatically. Issue #247, PR #249.
* A margin of the viewport (outside the document) has been added to the document editor and viewer
  to make room for the document title bar. Previously, the title bar would sit on top of the
  document's top margin, which would sometimes hide text that would otherwise be visible (when
  scrolling). PR #236.
* Fixed an alignment issue for the status icon on the project tree details panel. Mentioned in
  #235, PR #239.
* Removed the `Xo` icon for NO_LAYOUT in the project tree details panel. Mentioned in #235, PR
  #239.
* Added a "Details" tab to the "Project Settings" dialog, which also lists the project path. Issue
  #242, PR #239.

----

## Version 0.6.2 [2020-05-28]

* Botched release. Replaced with 0.6.3. Crashes when Build Novel Project is opened.

----

## Version 0.6.1 [2020-05-25]

**Bugfixes**

* The Outline view now takes into consideration the exported flag, and does not show excluded files
  in the outline. PR #224.
* Page layout format was ignored when exporting project. The formatting of this layout has now been
  added. PR #224.
* If multiple headings were present in a file, the sorting of headings in the Outline view would
  follow a text sort not a numerical sort of the line numbers. That is, it would be sorted as "1",
  "10", "2", "20", etc. This has been fixed. PR #226.
* The text justification in the preview in the  Build Novel Project was following the main
  Preferences settings, not the Build settings. This did not affect the formatting of the exported
  file itself, but the preview is now made consistent with the build settings. Issue #228, PR #231.

**User Interface**

* Recent projects in the open project dialog can be removed from the list by hitting the delete
  key. PR #225.
* Moved the browse button to after the path box in the open project dialog. PR #225.

**Other Changes**

* The three remaining dependencies now have a minimum version set. PR #224.
* Moved the sample project up one folder level. PR #224.

**Documentation**

* The export page in the documentation erroneously stated that line breaks could be added to titles
  by adding `%\\%`. The correct syntax is `\\`. Issue #229, PR #231.

----

## Version 0.6 [2020-05-24]

**Bugfixes**

* Fixed a bug in validation of `@tag:` meta tags where one or more spaces before the `:` would
  still pass as a valid tag, but the keyword index array would be missing those spaces in its
  counter. This mainly affected the highlighting of keywords, which would be misaligned. PR #206.

**User Interface**

* The Export Tool has been removed and replaced by a new tool called "Build Novel Project". The new
  tool has the same filtering options as the Export Tool, but with more formatting options for
  titles. It also has a preview window to display the generated document. A Save As button provides
  exports to HTML, novelWriter Markdown, plain text, PDF and Open Document format. LaTeX export has
  not been ported over, and interfacing with Pandoc is no longer supported either. Although, as
  before, the HTML export can be converted with Pandoc to other formats outside of novelWriter. The
  new tool also supports printing. PRs #204, #220 and #221.
* The Project Settings, Preferences, Item Editor, Merge Documents, and Split Documents dialogs have
  been redesigned. The ones with tabs now have vertical tabs on the left with horizontal labels.
  The dialog design should be more compact, and have room for more tabs for future settings. PR
  #212.
* A new icon, as well as a mimetype icon for the project files, have been designed and added to the
  app. PRs #213 and #214.
* The About dialog has been completely redesigned to allow more information. PR #217.
* The Open Project dialog has been cleaned up and made more readable. The project paths have been
  moved out of the list, and are now displayed when an item is selected instead. Icons have been
  added, and the New project dialog can also be triggered from this dialog. PR #218.
* The document stats have been added to the details panel below the project tree. PR #219.

----

## Version 0.5.2 [2020-05-21]

**Bugfixes**

* When running on Windows 10, some of the buttons were missing icons. More fallback icons have been
  added to ensure that all current buttons have a fallback path that always ends in an icon. PR
  #211.

**User Interface**

* The statusbar has been redesigned a bit. The block icons showing document and project saved
  status have been replaced by LED icons. The statistics has been moved to a separate label, and
  most of the detailed stats moved to its tooltip. PR #210.
* Default icon theme is now `Typicons Grey Light`. PR #211.
* Clicking on the document header selects the document in the project tree, but this functionality
  has been enhanced to also ensure the document is expanded and visible in the tree. If it's
  scrolled out of view, the tree will scroll it into view. PR #215.
* Syntax highlighting of text in quotes can now be turned off in Preferences. PR #215.

**Core Functionality**

* Checking for version dependencies and a few packages (aside from PyQt5) is now done later in the
  start-up so that it is possible to alert the user with a dialog box instead of terminal error
  messages. PR #210.
* Made a few minor changes to the code so novelWriter can run with Python 3.4.3 and Qt 5.2.1, that
  is, it runs on last version of Ubuntu 14.04. This level of compatibility is not guaranteed to
  remain in the future, but for now, the changes have no impact on functionality. PR #210.

----

## Version 0.5.1 [2020-05-14]

**Bugfixes**

* Fixed a bug where only some of the text would be rendered in the editor window when a large text
  document was loaded. The text is there in the buffer, but the rendering process was interrupted
  by the function that recalculates margins. This recalculation was added with the document tiles
  in 0.5. The re-rendering of the text could be triggered by opening the search bar, indicating
  that it was caused by the shifting of the vertical document frame. PR #208.

**User Interface**

* The icon theme functionality of novelWriter has been reworked. For the default system theme, very
  little has changed. It should still load whatever the system provides, but this doesn't work for
  all icons on Windows 10 for instance. It is now possible to select between three icon themes in
  the Preferences dialog, independent of the GUI theme. Using a theme breaks the dependency on the
  operating system to provide standard icons. Qt provides some, but not all needed by novelWriter.
  PR #207.
* Added a check that warns if the project file was saved with a newer version of novelWriter as
  that may cause meta information to be lost. This warning will remain there until the file format
  is finalised. This is an issue with preserving certain settings, not the project structure
  itself. PR #205

**Debugging**

* Reduced the number of command line switches needed for debug runs. PR #205.

----

## Version 0.5 [2020-05-09]

This release of novelWriter has a number of feature updates, bringing it one step closer to initial
feature completeness for a version 1.0 release.

In the pipeline for 1.0 is a completely new export tool with improved and added options, including
printing. Further improvements are also planned for the new Outline View added in this version.
When these additions are completed, novelWriter will start moving towards a 1.0 release via release
candidates. I'm hoping to wrap up this year and a half long stage of initial development soon so
that I can spend more time using it than creating it.

**Additional thanks** to @countjocular for PRs #173 and #174, and to @johnblommers for all the
helpful feedback and issue reports for the new features added in this, and previous releases.

### Noteable Changes

* The Timeline View dialog is now gone. Instead, the main window area has been split into two tabs.
  The first, the "Editor", contains the Document Editor and Viewer panels. The second, the
  "Outline", contains a new Outline View of the novel part of the project, broken down into a tree
  view of all the project headings. All meta data associated with each part of the novel can be
  viewed in further columns, selectable from a drop down menu by right-clicking the header. These
  columns can also be rearranged.
* Both the Editor and Viewer panels now have a header showing the document label as seen in the
  Project Tree. Optionally, the full path of the document can be viewed. Clicking this header will
  select the document in the Project Tree, making it easier to find where the document belongs in
  the structure.
* A project load dialog has been added when novelWriter is launched. It will show you your recently
  opened projects, let you browse for those that aren't listed, or create a new project. More
  features will be added to this dialog later on.
* The Preferences dialog has been completely redesigned to make it easier to find the various
  settings and understand what they do.

### Detailed Changelog

**Features**

* An Outline View panel has been added to the main GUI window. The Outline View can show all meta
  data associated with a novel heading in a column-wise manner. The Timeline View feature has been
  dropped in favour of the new Outline View. PRs #140, #181 and #191.
* A synopsis feature has been added. It allows a comment to be flagged as a synopsis comment to be
  picked up by the indexer and displayed in the GUI. Currently available in the Outline View. PRs
  #140 and #191.
* A document title bar has been added to the top of the editor and viewer. These show the document
  label as seen in the project tree. Optionally, the full document path can be shown. Clicking the
  title will highlight the document in the project tree. PRs #192 and #194.

**User Interface**

* A Project Load dialog has been added, which pops up when novelWriter is launched. It allows for
  opening other recent projects, browse for projects, or start a new project. This replaces the
  former Open and New Project features, as well as the Recent Projects menu entry. PRs #177 and
  #183.
* The command line switches for debugging have been changed a bit. Higher level of debugging now
  includes the lower levels, preventing the need for specifying for instance both debug and verbose
  debug. PR #182.
* The Preference dialog has been completely redesigned. The options are now displayed vertically,
  in four tabs instead of two, and with more informative text explaining what they do. Some
  previously unconnected options have also been added. PR #193.

**Bug Fixes**

* The `install.py` script has been fixed to reflect changes in storage location of the themes. PR
  #174.
* Fixed a bug with launching Preferences without Enchant spell checking installed. PR #190.
* A minor issue with running backups with no backup path set has been fixed. The backups would be
  written into the source folder, or wherever novelWriter was launched from, which is a very messy
  fallback. PR #195.

**Documentation**

* Some outdated links and a number of typos and spelling errors have been corrected. PR #173.
* Documentation has been brought up to date with the current set of features of novelWriter. PR
  #202.

**Project Structure**

* Opening a project now writes a lock file to alert the user if the same project is opened more
  than once. The warning can be ignored if the user wants to proceed. PR #179.
* Two new meta tags have been added to the project file to store a counter for the number of times
  the project has been saved or autosaved. The meta information is not currently displayed in the
  GUI, but could be added to an About Project dialog in the future. The PR also adds checks to
  ensure XML attributes exist before attempting to load them. PR #180.
* A single line of document meta data is now written to the top of document files. They mainly
  serve to identify the file content if one opens the file directly in an external editor, but also
  assist the Orphaned Files tool to identify the files when they are found, but missing from the
  project tree. PRs #200 and #201.

**Code Improvements**

* For the Outline View, the `NWIndex` class has been restructure and extensively rewritten. It is
  more fault tolerant, and will automatically rebuild a corrupt index loaded from cache. PR #140.
* The way that dialog options (which options were selected last time a dialog was open) has been
  rewritten. All data is now stored in a single JSON file in the project meta folder. PR #175.
* Since the config class is instanciated before the GUI, error reporting to the user was tricky. An
  error cache has now been added to allow non-critical errors to be displayed after the GUI is
  built. PR #176.
* All source files now have the minimal GPLv3 license note at the top. PR #188.
* Also added license info to the command line output. PR #189.
* Large chunks of the code has been restructured. Mainly the non-GUI parts, which have mostly been
  merged into a new `core` folder. Several classes which are only used by a single object have been
  merged into the same file, reducing the total number of source files a bit. PR #199.

----

## Version 0.4.5 [2020-02-17]

**Features**

* A project can now be opened from the command line by providing the project path to the launching
  script. PRs #164 and #166.

**User Interface**

* Added functionality to split a document into a folder of multiple documents, and also to merge a
  folder of documents into a single document. PRs #159 and #163.
* It is now possible to permanently delete files from the Trash folder. This can be done
  file-by-file or by using the Empty Trash option in the menu. PRs #159 and #163.
* When running the spell checker, a wait cursor is displayed. This will alert the user that
  novelWriter is working on something when, for instance, a very large document is opened and
  initial spell checking is running. PR #158.

**Bug Fixes**

* Fixed a few keyboard shortcuts that were not working in distraction free mode. PR #157.
* Added a check to ensure the user does not drag and drop an item into the Orphaned Items folder.
  Since this folder is not an actual project item, novelWriter would crash when trying to change
  the dropped item's parent item to the Orphaned Items folder. Now, instead, the drop event is
  cancelled if the target folder is Orphaned Items. PR #163.

**Code Improvements**

* The way project files are saved has been altered slightly. When a project file or document file
  is saved, the data is first streamed to a temp file. Then the old storage file is renamed to
  .bak, and and the temp file is renamed to the correct storage file name. This ensures that the
  storage file is only replaced after a complete and successful write. PR #165.
* The cache folder has been removed. It was used to store the 10 most recent versions of the
  project file. Instead, the previous project file is renamed to .bak, and can be restored if
  opening from the latest project file fails. Any additional restore capabilities should be ensured
  by backup solutions, either the internal simple zip backup, or other third party tools. PR #165.
* The dependency on the Python package `appdirs` has been dropped. It was used only for extracting
  the path to the user's config folder, a feature which is also provided by Qt. PR #169.

----

## Version 0.4.4 [2020-02-17]

* Botched release. Replaced with 0.4.5.

----

## Version 0.4.3 [2019-11-24]

**User Interface**

* Added keyboard shortcuts and menu entries for formatting headers, comments, and removing block
  formats. PR #155.
* Disable re-highlighting of open file when resizing window. This is potentially a slow process if
  the spell checker is on and the file is large. There is no need to do this just for reflowing
  text, so it is now disabled on resize events. Issue #150, PR #153.
* Improved the speed of the syntax highlighter by about 40% by not using regular expressions for
  highlighting block formats and by skipping empty lines entirely. PR #154.

**Bug Fixes**

* Fixed an issue when closing the import file dialog without selecting a file, the import would
  procede, but fail on file not found. The import is now cancelled when there is no file selected.
  PR #149.
* Fixed an issue with markdown export where it did not take into account hard line breaks. Issue
  #151, PR #152.
* Fixed a crash when running file status check when the project contains orphaned files. PR #152.

----

## Version 0.4.2 [2019-11-17]

**User Interface**

* Distraction free mode now also hides the menu bar, but all keyboard shortcuts used for editing
  remain active. The rest are disabled. PR #142.

**Bug Fixes**

* Fixed various issues with spell checking highlighting. The highlighting and the editor didn't
  always agree on what words were spelled wrong. PR #141.
* The status bar now shows what spell checking language is actually loaded. Previously, it just
  showed the language selected in the settings. That was a bit misleading as the available
  dictionaries can change due to the change in installed dictionary on the system. PR #145.

----

## Version 0.4.1 [2019-11-10]

**Features**

* If no external spell check package is available, novelWriter can now fall back to use a simple
  spell checker based on word similarity comparison provided by the Python standard package
  `difflib`. That means spell checking is always available, although the difflib-based spell
  checker is both slow and lacks many features of other packages. This feature comes with a general
  English dictionary, and a GB and US dictionary. These are just lists of correct words provided by
  aspell. PR #130.
* Language information (spell checker) is now shown on the status bar. In addition, the timer has
  been converted to monospace font and received an icon. PR #136.
* The new icons exist in both dark and neutral mode, and the mode can be set in the preferences.
  This makes it easier to see the icons on a dark system theme. PR #135.
* Distraction free mode, key shortcut `F8`, and full screen mode, shortcut `F11`, are now
  available. This PR also fixes some issues with rescaling of text margins when windows or panels
  are resized. PR #137.

**User Interface**

* Most text boxes now have a character limit. Before, the only limit was the limit set by Qt itself
  of ~32k characters. PR #126.
* Key combination `Ctrl+G` is now an alternative to `F3`, forward search, and vice versa for
  backwards search. This makes more sense on macOS. Issue #124, PR #126.
* The shortcut for the replace feature is now `Cmd+=` on macOS, and remains `Ctrl+H` on Linux and
  Windows. Issue #124, PR #126.
* The sample project in the source code has been improved to better show the features of
  novelWriter as they currently are. The old text was a bit out of date. The new text also explains
  the features it demonstrates. PR #132.

**Bug Fixes**

* Fixed a bug where a long file label would expand the tree pane due to the details panel
  expanding. The label itself will no longer show more than 100 characters, and is word wrapped.
  Issue #120, PR #122.

**Code Improvements**

* The code has been reorganised, import headers been cleaned up, and the code made more or less
  PEP8 compliant. PRs #118, #119, and #138.
* The dependency on the `pycountry` package has been dropped. The feature based on it now uses an
  internal list of country codes for describing spell checker languages. PR #129.
* The themes manager has been improved, and the loading of icons now supports a number of fallback
  steps to ensure something is shown in most cases. The final fallback is the system's own icon
  theme. PR #135.

----

## Version 0.4 [2019-11-03]

**Features**

* The export dialog now allows limited support for exports using Pandoc. The Pandoc conversion is
  run as a stage two of the export process. Pandoc integration is fickly on Windows, but works well
  on Linux. PRs #82 and #104.
* The editor now supports Markdown standard hard line breaks, and exports these correctly to the
  various file formats and to the document view pane. Hard line breaks can be inserted by either
  appending two or more spaces to the end of a line, or by pressing `Shift+Enter`. PR #83.
* The editor now supports and preserves non-breaking spaces. Unfortunately, the preservation of
  these spaces on save and reload is dependent on Qt 5.9 or later. Non-breaking spaces are
  preserved on export to html and LaTeX. PR #87.
* An option to show tabs/spaces and line endings in the document editor has been added to the
  Preferences dialog. PR #90.
* The document view pane now has a "Referenced By" panel at the bottom, showing links to all
  documents referring back to the document being viewed. The panel is collapsible, and has a sticky
  option that will prevent it from updating if links are followed. PRs #109 and #110.
* The tag and reference system no longer has any restrictions on file class. That is, any file can
  have tags and references, and they are indexed by the indexer and displayed as links in the
  document view pane. The timeline view behaves as before, only listing active Novel files. PR
  #114.
* A new root folder type and keyword for "Entities" has been added. These can be useful for
  describing plot elements fitting under such a category. PR #115.

**User Interface**

* Tags and references in the editor are now "clickable" in the sense that pressing `Ctrl+Enter`
  with the cursor on them will open the reference in the view pane. PR #98.
* Warnings triggered when the user tries to use features with missing package dependencies will now
  provide a link to the package website. PR #86.
* Adding the `~` character in file path boxes is now expanded to the user's home directory. PR #94.
* The recent projects submenu no longer has a number prefix, and a "Clear Recent Projects" option
  has been added. PRs #86 and #94.
* Syntax themes based on Night Owl and Light Owl themes have been added. PR #97.
* Read-only files now have a notification popping up at the top of the edit pane, and the files are
  actually not editable. PR #106.
* Tabs are now properly exported in formats where this makes sense. For plain text files, a tab is
  converted to four spaces. For html exports they are converted to a long space, equivalent to four
  spaces. PR #113.
* A toggle button in the Document menu now allows displaying file comments in the document view
  panel. PR #115.

**Bug Fixes**

* Some issues with unicode conversion and LaTeX export have been addressed, but the escaping of
  unicode characters is prone to errors. The user should be careful with using special symbols if
  export to LaTeX is intended. The package `latexcodec` should be able to handle Latin based,
  language specific characters. PRs #73 and #79.
* Fixed some long-standing issues with running novelWriter on Windows. The config folder requires a
  set of two folders to be created on first use, which the config class did not expect. This is now
  resolved. In addition, Python does not default to utf-8 when writing files on Windows, so all
  open statements now have encoding defined. Failing to open files also had the risk of truncating
  them. This has been avoided by distinguishing new files from broken files. PR #81.
* Dark theme was not rendering properly on multiple platforms. This was resolved by forcing the Qt5
  style to "Fusion", which allows further formatting by the novelWriter themes code. The user can
  override the Qt styling option through the `--style=` flag on the command line. PR #96.
* The behaviour of files in the Trash folder has been fixed. These are now read only. PR #106.
* Fixed a bug where the last line of a title or partition page would be ignored on export. PR #113.
* Drag and drop onto the root level of the tree has been disabled. This was anyway only allowed for
  root folder items, but it was tricky to enforce this properly for other files. In order to move
  root folders around now, the move up and down features need to be used instead. #115.

**Installation**

* A script for `pyinstaller` has been added, making it possible to generate standalone executables
  of novelWriter on at least Windows and Linux. PR #91.
* novelWriter has been made `pip install` ready. PRs #107 and #108.

----

## Version 0.3.2 [2019-10-27]

**Documentation**

* The documentation has been rewritten and added to the Read the Docs website. Pressing `F1` or
  `Help > Documentation` in the menu opens the novelWriter documentation page. PRs #68 and #69.

**User Interface**

* Filters have been added to the Timeline View window so unused tags can be hidden, and it's
  possible to select only certain classes of tags to display. PRs #61 and #62.
* The dialog boxes for Timeline View and Session Log now remember the filter choices from previous
  instance for the same project. PR #62.
* When having a document open in the editor, text can be imported into it from a plain text file.
  No formatting conversion of the imported text is performed. That is up to the user. However, this
  allows for importing novelWriter documents from other projects or from a previous export,
  partially addressing request in issue #63. PR #65.
* The Export feature now includes exporting to LaTeX, which allows building PDFs with pdflatex or
  other tools. PR #73.
* Export of a novelWriter flavour markdown file is also supported. This file can be imported back
  in as-is, and almost completes an export-edit-import cycle. A split document into multiple files
  feature will be added soon. PR #73.

----

## Version 0.3.1 [2019-10-20]

**Bug Fixes**

* The backup request dialog should pop up on any change to the project during the last session, not
  just on unsaved changes. PR #58.
* The regex that searches for words for the spell check highlighter was not including unicode
  characters, so it would underline parts of words using unicode characters even if the word was
  spelled correctly. PR #58.
* When having unsaved changes in an open document, while changing editor configuration options, the
  document would be reloaded from disk when the changes were applied. This meant the unsaved
  changes were lost. The document is now saved before the editor is re-initialised. PR #58.

**User Interface**

* Added a GUI to display the session log. The log has been around for a while, and records when a
  project is opened, when it's closed, and how many words were added or removed during the session.
  This information is now available in a small dialog under `Project > Session Log` in the main
  menu. PR #59.
* The export project feature now also exports the project to Markdown and HTML5 format. PR #57.

----

## Version 0.3 [2019-10-19]

**User Interface**

* Added project export feature with a new GUI dialog and a number of export setting. The export
  feature currently only exports to a plain text file. PR #55.

----

## Version 0.2.3 [2019-10-06]

**User Interface**

* The search feature now also allows for replacing text, so the basic search/replace tools in now
  complete. PRs #51 and #52.
* All icons have been removed from the menu, and the dark theme has received a new set of basic
  icons. They are not very fancy, so will perhaps be replaced by a proper icon set later. PR #53.

----

## Version 0.2.2 [2019-09-29]

**Bug Fixes**

* Fixed a bug where loading a config file with the dictionary language set to `None`, or presumably
  a missing dictionary, would trigger a fatal error. PR #47.

**User Interface**

* Added a basic search function for the currently open document. This is a simple interface to the
  find command that exists in the Qt document editor. It will be extended further in the future. PR
  #49.

----

## Version 0.2.1 [2019-09-14]

**Bug Fixes**

* The _Tomorrow_ theme had the wrong set of colours. PR #39.

**Documentation**

* Added the backup feature to the documentation. PR #40.

**User Interface**

* The auto-replace list in project settings is now sorted alphabetically. PR #43.
* Added version checking of the Qt5 and PyQt5 dependencies. Non-essential functionality that
  depends on very recent versions of Qt5 are now switched off if version is too low. Currently only
  affects the custom tab stop length, which requires version 5.10. Issue #44, PR #45.

**Code Improvements**

* Minor changes to the About novelWriter dialog and to how backup filenames are generated. PR #41.

----

## Version 0.2 [2019-06-27]

**Documentation**

* Added documentation in English. The help file opens in the document view pane when the user
  presses `F1` or selects it from the Help menu. PR #27.

**Themes**

* Complete rewrite of how syntax highlighting and GUI themes are handled. These are now set
  separately, and the dark theme uses QPalette to handle the dark colours, which makes the dark
  theme a lot more portable between operating systems. #34 and #35.
* Added the five "Tomorrow" colour themes to list of syntax highlighter themes. PRs #34 and #35.

**User Interface**

* Added a preferences dialog for the program settings. No longer necessary to edit the config file.
  PR #30.
* The document viewer remembers scroll bar position when pressing `Ctrl+R` on a document already
  being viewed. PR #28.
* Removed version number from windows title. PR #28.
* The auto-replace items in Project Settings are now editable. PR #29.
* Changed how document margins are handled. This implementation works better and drops the
  difference between horizontal and vertical margins in favour of using the QTextDocument margin
  setting. PR #33.

**Code Improvements**

* Spell checking is now handled by a standard class that can be subclassed to support different
  spell check tools. This was done because pyenchant is no longer maintained and having a standard
  wrapper makes it easier to support other tools. PR #31.

----

## Version 0.1.5 [2019-06-08]

**Bug Fixes**

* Closing the application with the window X button, and selecting No on the dialog, still closed
  the application. Properly handling the close event now so that the closing is cancelled. PR #21.
* Many of the menu option would cause novelWriter to exit or otherwise make mistakes when clicked
  if no project was open. They all check for this now. PR #23.

**Timeline**

* Added an index to the project that holds the position of all headers in the novel part of the
  project and all tags set in the notes part. It also holds all the links from novel files to
  notes. The relationship can be viewed in a new TimeLineView GUI. It's in the tools menu, and can
  also be opened with `Ctrl+T`. PR #22.
* The spell checker now used this index to highlight keywords/value sets. If the keyword or value
  is not valid, it will not be highlighted and will instead have a wiggly line under it. This also
  checks that references point to valid tags. For this to work, the index has to be up to date. The
  index of a file is saved when the file is saved, but the entire index can be rebuilt by pressing
  `F9`. PR #22.

**Status Bar**

* Redesign of the status bar adding project and session stats as well as a session timer. PR #21.
* Project word count is written to the project file, which is needed for the session word count. PR
  #21.
* Closing a project now clears the status bar. PR #21.

**Editor**

* Spell checker now ignores lines staring with `@`, and words in all uppercase. PR #21.
* A document can be closed, which also clears it from last edited document setting in the project
  file. I.e. it is not re-opened on next start. PR #21.
* Tab width is now by default 40 pixels, and can be set in the config. PR #21.

----

## Version 0.1.4 [2019-05-25]

**Bug Fixes**

* Fixed a bug where an item had to be selected in the tree view for a root item to be created. PR
  #16.

**User Interface**

* The main area can now be split into two, with the document editor on the left and a document
  viewer on the right. PR #13.
* The list of novel document status and plot element importance levels can now be edited through
  the Project Settings dialog. The values are per project, and saved in the main project XML file.
  PR #17.
* Cleaned up opening and closing projects, as well as how new projects are created. A new project
  can also not be saved in a folder already containing a novelWriter project. That was previously
  possible, resulting in the old XML file being overwritten. PR #18.
* Some minor GUI improvements were added, PR #19:
  * Pressing `F2` also opens the edit item dialog, like `Ctrl+E` does.
  * When the document editor and viewer split slider is moved, the editor resizes properly.
  * The document viewer can be closed, expanding the editor to the full window size again.
  * A project can be closed with `Ctrl+Shift+W`, and the menu entry has an icon.
  * Exit button/menu now asks if you want to close.

**Themes**

* The colours for syntax highlighting can now be edited in a config file in the themes folder. The
  main GUI css file also lives in the same folder. The default theme lives in the default
  subfolder, and more folders can be added. Switching themes involve changing the theme setting in
  the main config file to the name of the themes subfolder. PR #15.

**Code Improvements**

* Loading the project with the items in the wrong order is possible. That is, the child item is
  stored before its parent. A saved file should not ever be like that, but an edited file might.
  Even if the file shouldn't be edited manually. PR #16.

----

## Version 0.1.3 [2019-05-18]

**User Interface**

* The cursor position is now saved when a document is saved, and restored when the document is
  opened. PR #12.

**Test Suite**

* Major upgrades to the test suite, now also testing GUI elements. Coverage at 73%. PRs #9 and #11.

----

## Version 0.1.2 [2019-05-12]

**Bugfixes**

* Fixed a critical GUI bug when trying to create new folders and files in the tree.
* Caught a bug when creating a new file, but novelWriter couldn't figure out what class the parent
  item had and returned a `None`. Could not recreate the bug, but added a check for it anyway.

**Code Improvements**

* Changed the way user alerts are generated, and added the alert levels to an enum class named
  `nwAlert`. Also added a new level named `BUG`.

----

## Version 0.1.1 [2019-05-12]

**User Interface**

* Rewritten the spell check context menu. The previous implementation was adapted from a Qt4
  example, but could be improved a great deal. It now also doesn't have the default context menu,
  and allows for adding words to personal word list. Spell checking can also be enabled and
  disabled from the menu, and re-run on a the current document. PRs #1 and #3

**Test Suite**

* Added a unit test framework based on `pytest`. This currently checks basic opening and saving of
  the main config file and the main project file. PR #2

----

## Version 0.1 [2019-05-10]

This is the initial release of a working version of novelWriter, but with very limited
capabilities. So far, the following has been implemented:

* A document tree with a set of pre-defined root folders of a given set of classes for different
  purposes for novel writing. That is, a root item for the novel itself, one for charcaters, plot
  elements, timeline, locations, objects, and a custom one.
* A plain text editor with a simplified markdown format that allows for four levels of titles, and
  bold, italics and underline text.
  * In addition, the format supports comments with lines starting with a `%`.
  * It also allows for keyword/value sets staring with the character `@`. These will later be used
    to link documents together as tags point to other documents. For instance, a scene file can
    point the keyword `@POV:name` to a character file with the keyword `@THIS:name`.
* The text editor has a set of autoreplace features:
  * Dashes are made by combining two or three hyphens.
  * Three dots are replaced with the ellipsis.
  * Straight quotes with your quote format of choice.
* The text editor also allows for wrapping either selected text, or the word under the cursor, in:
  * Bold, italics, or underline tags.
  * Single, or double quotes.<|MERGE_RESOLUTION|>--- conflicted
+++ resolved
@@ -1,7 +1,5 @@
 # novelWriter Changelog
 
-<<<<<<< HEAD
-=======
 ## Version 1.1.1 [2021-02-21]
 
 ### Release Notes
@@ -55,7 +53,6 @@
 
 ----
 
->>>>>>> c77ef4e4
 ## Version 1.2 Beta 1 [2021-02-11]
 
 ### Release Notes
