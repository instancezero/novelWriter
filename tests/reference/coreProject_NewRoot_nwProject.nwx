--- conflicted
+++ resolved
@@ -1,9 +1,5 @@
 <?xml version='1.0' encoding='utf-8'?>
-<<<<<<< HEAD
-<novelWriterXML appVersion="1.7-alpha0" hexVersion="0x010700a0" fileVersion="1.4" timeStamp="2022-04-02 19:26:01">
-=======
-<novelWriterXML appVersion="1.7-alpha0" hexVersion="0x010700a0" fileVersion="1.4" timeStamp="2022-04-03 21:38:23">
->>>>>>> 23fd6b81
+<novelWriterXML appVersion="1.7-alpha0" hexVersion="0x010700a0" fileVersion="1.4" timeStamp="2022-04-03 22:49:41">
   <project>
     <name>New Project</name>
     <title></title>
@@ -78,19 +74,19 @@
     </item>
     <item handle="1a6562590ef19" parent="None" root="1a6562590ef19" order="0" type="ROOT" class="NOVEL">
       <meta expanded="False"/>
-      <name status="New">Novel</name>
+      <name status="New" import="None">Novel</name>
     </item>
     <item handle="031b4af5197ec" parent="None" root="031b4af5197ec" order="0" type="ROOT" class="PLOT">
       <meta expanded="False"/>
-      <name status="New">Plot</name>
+      <name status="New" import="None">Plot</name>
     </item>
     <item handle="41cfc0d1f2d12" parent="None" root="41cfc0d1f2d12" order="0" type="ROOT" class="CHARACTER">
       <meta expanded="False"/>
-      <name status="New">Character</name>
+      <name status="New" import="None">Character</name>
     </item>
     <item handle="2858dcd1057d3" parent="None" root="2858dcd1057d3" order="0" type="ROOT" class="WORLD">
       <meta expanded="False"/>
-      <name status="New">World</name>
+      <name status="New" import="None">World</name>
     </item>
     <item handle="2fca346db6561" parent="None" root="2fca346db6561" order="0" type="ROOT" class="TIMELINE">
       <meta expanded="False"/>
