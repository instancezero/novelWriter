--- conflicted
+++ resolved
@@ -1,20 +1,12 @@
 <?xml version='1.0' encoding='utf-8'?>
-<<<<<<< HEAD
-<novelWriterXML appVersion="1.7-alpha0" hexVersion="0x010700a0" fileVersion="1.4" timeStamp="2022-04-02 19:15:31">
-=======
 <novelWriterXML appVersion="1.7-alpha0" hexVersion="0x010700a0" fileVersion="1.4" timeStamp="2022-04-03 21:36:12">
->>>>>>> 23fd6b81
   <project>
     <name>Lorem Ipsum</name>
     <title>Lorem Ipsum</title>
     <author>lipsum.com</author>
     <saveCount>23</saveCount>
     <autoCount>24</autoCount>
-<<<<<<< HEAD
-    <editTime>1857</editTime>
-=======
     <editTime>1854</editTime>
->>>>>>> 23fd6b81
   </project>
   <settings>
     <doBackup>False</doBackup>
