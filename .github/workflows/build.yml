--- conflicted
+++ resolved
@@ -106,22 +106,13 @@
         uses: actions/upload-artifact@v3
         with:
           name: novelWriter-${{ env.VERSION }}-macos.app.zip
-<<<<<<< HEAD
-          path: dist_macos/novelWriter-${{ env.VERSION }}.app.zip
-=======
           path: dist_macos/novelWriter-${{ env.VERSION }}-macos.app.zip
->>>>>>> 9ec8fea5
           retention-days: 1
 
       - name: Upload DMG
         uses: actions/upload-artifact@v3
         with:
           name: novelWriter-${{ env.VERSION }}-macos.dmg
-<<<<<<< HEAD
-          path: dist_macos/novelWriter-${{ env.VERSION }}.dmg
-          retention-days: 1
-=======
           path: dist_macos/novelWriter-${{ env.VERSION }}-macos.dmg
           if-no-files-found: error
-          retention-days: 1
->>>>>>> 9ec8fea5
+          retention-days: 1